--- conflicted
+++ resolved
@@ -67,12 +67,7 @@
     return sb;
   }
 
-<<<<<<< HEAD
   public static void emitShader(ShadingLanguageVersion shadingLanguageVersion,
-=======
-  private static void emitShader(ShadingLanguageVersion shadingLanguageVersion,
-        ShaderKind shaderKind,
->>>>>>> a914a408
         TranslationUnit shader,
         Optional<String> license,
         PrintStream stream) {
@@ -101,12 +96,7 @@
           true);
   }
 
-<<<<<<< HEAD
   public static void emitShader(ShadingLanguageVersion shadingLanguageVersion,
-=======
-  private static void emitShader(ShadingLanguageVersion shadingLanguageVersion,
-        ShaderKind shaderKind,
->>>>>>> a914a408
         TranslationUnit shader,
         Optional<String> license,
         File outputFile,
