--- conflicted
+++ resolved
@@ -430,20 +430,13 @@
 
     for (String extension : Arrays.asList("vert", "frag", "comp")) {
       final Optional<TranslationUnit> maybeTu =
-          ParseHelper.maybeParseShader(new File(shaderJobFilePrefix + "." + extension),
-              stripHeader);
+          ParseHelper.maybeParseShader(new File(shaderJobFilePrefix + "." + extension));
       maybeTu.ifPresent(translationUnits::add);
     }
 
     final File licenseFile = new File(shaderJobFilePrefix + ".license");
 
     return new GlslShaderJob(
-<<<<<<< HEAD
-        ParseHelper.maybeParseShader(vertexShaderFile),
-        ParseHelper.maybeParseShader(fragmentShaderFile),
-        new UniformsInfo(shaderJobFile),
-=======
->>>>>>> abbdeee5
         licenseFile.exists()
             ? Optional.of(FileUtils.readFileToString(licenseFile, Charset.defaultCharset()))
             : Optional.empty(),
@@ -799,12 +792,7 @@
   ) throws FileNotFoundException {
     try (PrintStream stream = ps(outputFile)) {
       EmitShaderHelper.emitShader(
-<<<<<<< HEAD
-          tu.get(),
-=======
-          shadingLanguageVersion,
           tu,
->>>>>>> abbdeee5
           license,
           stream,
           PrettyPrinterVisitor.DEFAULT_INDENTATION_WIDTH,
