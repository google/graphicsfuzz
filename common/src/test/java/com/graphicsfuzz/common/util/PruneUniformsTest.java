--- conflicted
+++ resolved
@@ -188,13 +188,8 @@
         prefixList));
 
     final File shaderFile = temporaryFolder.newFile("shader.frag");
-<<<<<<< HEAD
     EmitShaderHelper.emitShader(
         tu, Optional.empty(), shaderFile);
-=======
-    Helper.emitShader(ShadingLanguageVersion.ESSL_300,
-          tu, Optional.empty(), shaderFile);
->>>>>>> abbdeee5
     final ExecResult execResult = ToolHelper.runValidatorOnShader(RedirectType.TO_BUFFER, shaderFile);
     assertEquals(0, execResult.res);
 
