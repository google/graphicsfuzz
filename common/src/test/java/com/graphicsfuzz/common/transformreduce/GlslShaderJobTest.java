--- conflicted
+++ resolved
@@ -167,15 +167,10 @@
   public void testMakeUniformBindings() throws Exception {
 
     final GlslShaderJob job = new GlslShaderJob(
-<<<<<<< HEAD
         Optional.empty(),
-=======
-        Optional.of(ParseHelper.parse(VERT_SHADER_NO_BINDINGS, false)),
-        Optional.of(ParseHelper.parse(FRAG_SHADER_NO_BINDINGS, false)),
->>>>>>> a914a408
         new UniformsInfo(JSON_NO_BINDINGS),
-        Helper.parse(getShaderFile("vert", VERT_SHADER_NO_BINDINGS), false),
-        Helper.parse(getShaderFile("frag", FRAG_SHADER_NO_BINDINGS), false));
+        ParseHelper.parse(getShaderFile("vert", VERT_SHADER_NO_BINDINGS), false),
+        ParseHelper.parse(getShaderFile("frag", FRAG_SHADER_NO_BINDINGS), false));
 
     job.makeUniformBindings();
 
@@ -188,15 +183,10 @@
   public void testRemoveUniformBindings() throws Exception {
 
     final GlslShaderJob job = new GlslShaderJob(
-<<<<<<< HEAD
         Optional.empty(),
-=======
-        Optional.of(ParseHelper.parse(VERT_SHADER_WITH_BINDINGS, false)),
-        Optional.of(ParseHelper.parse(FRAG_SHADER_WITH_BINDINGS, false)),
->>>>>>> a914a408
         new UniformsInfo(JSON_WITH_BINDINGS),
-        Helper.parse(getShaderFile("vert", VERT_SHADER_WITH_BINDINGS), false),
-        Helper.parse(getShaderFile("frag", FRAG_SHADER_WITH_BINDINGS), false));
+        ParseHelper.parse(getShaderFile("vert", VERT_SHADER_WITH_BINDINGS), false),
+        ParseHelper.parse(getShaderFile("frag", FRAG_SHADER_WITH_BINDINGS), false));
 
     job.removeUniformBindings();
 
