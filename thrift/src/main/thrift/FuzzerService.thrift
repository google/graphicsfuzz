/*
 * Copyright 2018 The GraphicsFuzz Project Authors
 *
 * Licensed under the Apache License, Version 2.0 (the "License");
 * you may not use this file except in compliance with the License.
 * You may obtain a copy of the License at
 *
 *     https://www.apache.org/licenses/LICENSE-2.0
 *
 * Unless required by applicable law or agreed to in writing, software
 * distributed under the License is distributed on an "AS IS" BASIS,
 * WITHOUT WARRANTIES OR CONDITIONS OF ANY KIND, either express or implied.
 * See the License for the specific language governing permissions and
 * limitations under the License.
 */

// See: https://wiki.apache.org/thrift/Tutorial/

namespace java com.graphicsfuzz.server.thrift
namespace js graphicsfuzzserver
namespace py graphicsfuzzserver
namespace cocoa graphicsfuzzserver
namespace cpp graphicsfuzzserver
//namespace swift graphicsfuzzserver
//namespace php graphicsfuzzserver
//namespace perl graphicsfuzzserver
//namespace d graphicsfuzzserver
//namespace dart graphicsfuzzserver
//namespace haxe graphicsfuzzserver

const string IDENTIFIER_DESKTOP = "desktop";
const string IDENTIFIER_ANDROID = "android";
const string IDENTIFIER_IOS = "ios";

const string UPLOAD_FIELD_NAME_FILE = "file";
const string UPLOAD_FIELD_NAME_TOKEN = "token";
const string UPLOAD_FIELD_NAME_ID = "id"; // the shader set id

const string DOWNLOAD_FIELD_NAME_TOKEN = UPLOAD_FIELD_NAME_TOKEN;

// get_image exit codes.
const i32 COMPILE_ERROR_EXIT_CODE = 101;
const i32 LINK_ERROR_EXIT_CODE = 102;
const i32 RENDER_ERROR_EXIT_CODE = 103;

enum ResultConstant {
    ERROR,
    COMPILE_ERROR,
    LINK_ERROR,
    NONDET,
    TIMEOUT,
    UNEXPECTED_ERROR,
    SKIPPED,
}

enum ReductionKind {
    IDENTICAL,
    NOT_IDENTICAL,
    ABOVE_THRESHOLD,
    BELOW_THRESHOLD,
    ERROR, // given a ResultConstant or some other regex
    VALIDATOR_ERROR
}

enum ImageComparisonMetric {
    HISTOGRAM_CHISQR,
    PSNR
}

enum TokenError {
  SERVER_ERROR = 0,
  INVALID_PLATFORM_INFO,
  INVALID_PROVIDED_TOKEN,
  PLATFORM_INFO_CHANGED,
}

struct CommandInfo {
  1 : optional string name,
  2 : optional list<string> command,
  3 : optional string logFile,
}

struct WorkerInfo {
  1 : optional string token,
  2 : optional list<CommandInfo> commandQueue,
  3 : optional list<string> jobQueue,
  4 : optional bool live,
}

struct ServerInfo {
  1 : optional list<CommandInfo> reductionQueue,
  2 : optional list<WorkerInfo> workers
}

struct GetTokenResult {
  1 : optional string token,
  2 : optional TokenError error,
}

enum JobStatus {
  UNKNOWN = 0 // default value: should not be seen

  // Usually means "image was rendered", but could also mean
  // "compiled and linked shader successfully" if skipRender was true.
  SUCCESS = 10

  // The rendering process crashed.
  // `stage` will indicate when the crash occurred.
  CRASH = 20

  COMPILE_ERROR = 30
  LINK_ERROR = 40
  SANITY_ERROR = 45

  NONDET = 50 // image changed when rendering a few times

  // Timeout occurred.
  // `stage` will indicate when the timeout occurred.
  // `timeoutInfo` will give more details of each stage.
  TIMEOUT = 60

  // Something weird.
  // Often means reference shader failed to render
  // or vertex shader failed to compile.
  UNEXPECTED_ERROR = 70

  // Set by the server if the client fetched the job too many times
  // without giving a result.
  // I.e. the client keeps crashing and retrying this job.
  SKIPPED = 80

  SAME_AS_REFERENCE = 90
}

// Before starting a stage,
// a worker/client should record the stage that it is about to attempt.
enum JobStage {
  NOT_STARTED = 0
  GET_JOB = 10
  START_JOB = 20
  IMAGE_PREPARE = 50
  IMAGE_VALIDATE_PROGRAM = 60
  IMAGE_RENDER = 70
  IMAGE_REPLY_JOB = 80
  COMPUTE_PREPARE = 90
  COMPUTE_VALIDATE_PROGRAM = 100
  COMPUTE_EXECUTE = 110
  COMPUTE_REPLY_JOB = 120
}

typedef i32 TimeInterval

struct TimingInfo {
  // In microseconds.
  1 : optional TimeInterval compilationTime
  2 : optional TimeInterval linkingTime
  3 : optional TimeInterval firstRenderTime
  4 : optional TimeInterval otherRendersTime
  5 : optional TimeInterval captureTime
}

struct ImageJobResult {
    1 : optional JobStatus status
    2 : optional string log
    // Last stage that was attempted (but not completed)
    3 : optional JobStage stage = JobStage.NOT_STARTED
    4 : optional TimingInfo timingInfo
    5 : optional bool passSanityCheck
    6 : optional binary PNG
    // Provide a second image, e.g. in case of NONDET
    7 : optional binary PNG2
}

struct ImageJob {
    1 : optional string name; // e.g. the variant name. Useful to identify a job in logs, etc.
    2 : optional string fragmentSource;
    3 : optional string vertexSource;
    4 : optional string uniformsInfo;         // contents of the uniform JSON file
    5 : optional list<double> points;         // unused for now
    6 : optional list<double> texturePoints;  // unused for now
    7 : optional binary textureBinary;        // unused for now
    8 : optional bool skipRender = false;
    9 : optional ImageJobResult result;
}

struct ComputeJobResult {
    10 : optional JobStatus status
    20 : optional string log
    // Last stage that was attempted (but not completed)
    30 : optional JobStage stage = JobStage.NOT_STARTED
    40 : optional bool passSanityCheck
    50 : optional string outputs // JSON representing outputs
    // Provide a second result, e.g. in case of NONDET
    60 : optional string outputs2
}

struct ComputeJob {
    10 : optional string name;
    20 : optional string computeSource;
    30 : optional string environment;          // JSON containing everything the compute shader needs in order to run
    40 : optional ComputeJobResult result;     // we should get rid of this when we get rid of ImageJobResult, but copying for uniformity for now
}

// The server does not expect a reply for a NoJob
struct NoJob {
}

// The server does expect a reply for a SkipJob
struct SkipJob {
}

struct Job {
    1 : required i64 jobId,
    2 : optional NoJob noJob,
    3 : optional ImageJob imageJob,
    4 : optional ComputeJob computeJob,
    5 : optional SkipJob skipJob,
}

struct CommandResult {
  1 : optional string output,
  2 : optional string error,
  3 : optional i32 exitCode,
}

exception TokenNotFoundException {
  1 : optional string token
}


/**
* Our public FuzzerService interface.
**/
service FuzzerService {

  GetTokenResult getToken(1 : string platformInfo, 2 : string token),

  Job getJob(1 : string token) throws (1 : TokenNotFoundException ex),

  void jobDone(1 : string token, 2 : Job job) throws (1 : TokenNotFoundException ex),
}

/**
* Each worker (previously client) (e.g. greylaptop, androidnexus, etc.)
* has two queues.
*
* A job queue typically only contains one or two jobs
* of type ImageJob. An ImageJob contains a shader and is
* retrieved by workers/clients who then render the shader
* and return the resulting PNG image.
*
* A command queue (previously work queue, and it is still WorkQueue in the code)
* contains potentially many commands (previously work items).
* Each command is literally a command;
* the command is run with the arguments given.
* E.g.
<<<<<<< HEAD
*   - run_shader_family shadersets/bbb --output processing/greylaptop/bbb_exp/
=======
*   - run_shader_family shaderfamilies/bbb --output processing/greylaptop/bbb_exp/
>>>>>>> fd50964c
*
* The commands will typically queue jobs to a job queue for workers.
*
**/
service FuzzerServiceManager {

  /**
  * Submit a job (i.e. ImageJob) to a worker job queue.
  **/
  Job submitJob(1 : Job job, 2 : string forClient, 3 : i32 retryLimit) throws (1 : TokenNotFoundException ex),

  /**
  * Clears a worker job queue.
  **/
  void clearClientJobQueue(1 : string forClient),

  /**
  * Queues a command to a worker's command queue.
  **/
  void queueCommand(
    // E.g. "Run shader family bbb"
    1 : string name,
<<<<<<< HEAD
    // E.g. run_shader_family shadersets/bbb --output processing/greylaptop/bbb_exp/
=======
    // E.g. run_shader_family shaderfamilies/bbb --output processing/greylaptop/bbb_exp/
>>>>>>> fd50964c
    2 : list<string> command,
    // This should generally be set to the token.
    3 : string queueName,
    // Optional: path to log file. E.g. processing/aaa/bbb_ccc_inv/command.log
    4 : string logFile),

  /**
  * Execute a command on the server immediately and return the result (including stdout).
  * No queue is used.
  **/
  CommandResult executeCommand(
    // E.g. "Querying results"
    1 : string name,
    //
    2 : list<string> command),

   ServerInfo getServerState(),

}<|MERGE_RESOLUTION|>--- conflicted
+++ resolved
@@ -254,11 +254,7 @@
 * Each command is literally a command;
 * the command is run with the arguments given.
 * E.g.
-<<<<<<< HEAD
-*   - run_shader_family shadersets/bbb --output processing/greylaptop/bbb_exp/
-=======
 *   - run_shader_family shaderfamilies/bbb --output processing/greylaptop/bbb_exp/
->>>>>>> fd50964c
 *
 * The commands will typically queue jobs to a job queue for workers.
 *
@@ -281,11 +277,7 @@
   void queueCommand(
     // E.g. "Run shader family bbb"
     1 : string name,
-<<<<<<< HEAD
-    // E.g. run_shader_family shadersets/bbb --output processing/greylaptop/bbb_exp/
-=======
     // E.g. run_shader_family shaderfamilies/bbb --output processing/greylaptop/bbb_exp/
->>>>>>> fd50964c
     2 : list<string> command,
     // This should generally be set to the token.
     3 : string queueName,
