/*
 * Copyright 2018 The GraphicsFuzz Project Authors
 *
 * Licensed under the Apache License, Version 2.0 (the "License");
 * you may not use this file except in compliance with the License.
 * You may obtain a copy of the License at
 *
 *     https://www.apache.org/licenses/LICENSE-2.0
 *
 * Unless required by applicable law or agreed to in writing, software
 * distributed under the License is distributed on an "AS IS" BASIS,
 * WITHOUT WARRANTIES OR CONDITIONS OF ANY KIND, either express or implied.
 * See the License for the specific language governing permissions and
 * limitations under the License.
 */

package com.graphicsfuzz.generator.fuzzer;

import com.graphicsfuzz.common.ast.expr.ArrayIndexExpr;
import com.graphicsfuzz.common.ast.expr.BinOp;
import com.graphicsfuzz.common.ast.expr.BinaryExpr;
import com.graphicsfuzz.common.ast.expr.BoolConstantExpr;
import com.graphicsfuzz.common.ast.expr.Expr;
import com.graphicsfuzz.common.ast.expr.FloatConstantExpr;
import com.graphicsfuzz.common.ast.expr.FunctionCallExpr;
import com.graphicsfuzz.common.ast.expr.IntConstantExpr;
import com.graphicsfuzz.common.ast.expr.MemberLookupExpr;
import com.graphicsfuzz.common.ast.expr.ParenExpr;
import com.graphicsfuzz.common.ast.expr.TernaryExpr;
import com.graphicsfuzz.common.ast.expr.TypeConstructorExpr;
import com.graphicsfuzz.common.ast.expr.UIntConstantExpr;
import com.graphicsfuzz.common.ast.expr.UnOp;
import com.graphicsfuzz.common.ast.expr.UnaryExpr;
import com.graphicsfuzz.common.ast.expr.VariableIdentifierExpr;
import com.graphicsfuzz.common.ast.type.BasicType;
import com.graphicsfuzz.common.glslversion.ShadingLanguageVersion;
import com.graphicsfuzz.common.util.IRandom;
import com.graphicsfuzz.common.util.OpenGlConstants;
import com.graphicsfuzz.common.util.ShaderKind;
import com.graphicsfuzz.common.util.SideEffectChecker;
import com.graphicsfuzz.generator.transformation.ExpressionIdentity;
import com.graphicsfuzz.generator.util.GenerationParams;
import com.graphicsfuzz.util.Constants;
import java.util.ArrayList;
import java.util.Arrays;
import java.util.Collection;
import java.util.List;
import java.util.Optional;
import java.util.function.Function;
import java.util.stream.Collectors;

public final class OpaqueExpressionGenerator {

  private final IRandom generator;
  private final GenerationParams generationParams;

  // The available identities that can be applied to expressions.
  private final List<ExpressionIdentity> expressionIdentities;

  private final ShadingLanguageVersion shadingLanguageVersion;

  public OpaqueExpressionGenerator(IRandom generator, GenerationParams generationParams,
                                   ShadingLanguageVersion shadingLanguageVersion) {
    this.generator = generator;
    this.generationParams = generationParams;
    // TODO: there are many more identities that we can easily play with here, e.g. bitwise and 1
    // for integer types
    this.expressionIdentities = new ArrayList<>();
    this.shadingLanguageVersion = shadingLanguageVersion;

    expressionIdentities.add(new IdentityAddSubZero());
    expressionIdentities.add(new IdentityMulDivOne());
    expressionIdentities.add(new IdentityAndTrue());
    expressionIdentities.add(new IdentityOrFalse());
    expressionIdentities.add(new IdentityNotNot());
    expressionIdentities.add(new IdentityTernary());

    expressionIdentities.add(new IdentityMin());
    expressionIdentities.add(new IdentityMax());
    expressionIdentities.add(new IdentityClamp());

    if (shadingLanguageVersion.supportedMixNonfloatBool()) {
      expressionIdentities.add(new IdentityMixBvec());
    }

  }

  private List<OpaqueZeroOneFactory> waysToMakeZeroOrOne() {
    return Arrays.asList(
        this::opaqueZeroOrOneFromIdentityFunction,
        this::opaqueZeroOrOneFromInjectionSwitch,
        this::opaqueZeroOrOneSquareRoot
    );
  }

  private List<OpaqueZeroOneFactory> waysToMakeZero() {
    List<OpaqueZeroOneFactory> opaqueOneFactories = new ArrayList<>();
    opaqueOneFactories.addAll(waysToMakeZeroOrOne());
    opaqueOneFactories.add(this::opaqueZeroSin);
    opaqueOneFactories.add(this::opaqueZeroLogarithm);
    return opaqueOneFactories;
  }

  private List<OpaqueZeroOneFactory> waysToMakeOne() {
    List<OpaqueZeroOneFactory> opaqueZeroFactories = new ArrayList<>();
    opaqueZeroFactories.addAll(waysToMakeZeroOrOne());
    opaqueZeroFactories.add(this::opaqueOneExponential);
    opaqueZeroFactories.add(this::opaqueOneCosine);
    opaqueZeroFactories.add(this::opaqueOneNormalizedVectorLength);
    return opaqueZeroFactories;
  }

  private Optional<Expr> opaqueZeroOrOneFromIdentityFunction(BasicType type, boolean constContext,
                                                             final int depth, Fuzzer fuzzer,
                                                             boolean isZero) {
    // Make an opaque value recursively and apply an identity function to it
    return Optional.of(applyIdentityFunction(makeOpaqueZeroOrOne(isZero, type, constContext,
        depth, fuzzer),
        type,
        constContext,
        depth,
        fuzzer));
  }

  private Optional<Expr> opaqueZeroOrOneFromInjectionSwitch(BasicType type, boolean constContext,
                                                            final int depth, Fuzzer fuzzer,
                                                            boolean isZero) {
    // injectionSwitch.x or injectionSwitch.y
    if (constContext || !generationParams.getInjectionSwitchIsAvailable()) {
      return Optional.empty();
    }
    return Optional.of(makeOpaqueZeroOrOneFromInjectionSwitch(isZero, type));
  }

  private Optional<Expr> opaqueZeroOrOneSquareRoot(BasicType type, boolean constContext,
                                                   final int depth, Fuzzer fuzzer, boolean isZero) {
    // sqrt (opaque)
    if (!BasicType.allGenTypes().contains(type)) {
      return Optional.empty();
    }
    return Optional.of(new FunctionCallExpr("sqrt", makeOpaqueZeroOrOne(isZero, type, constContext,
        depth, fuzzer)));
  }

  private Optional<Expr> opaqueZeroSin(BasicType type, boolean constContext, final int depth,
                                       Fuzzer fuzzer, boolean isZero) {
    // represent 0 as sin(opaqueZero) function, e.g. sin(0.0)
    assert isZero;
    if (!BasicType.allGenTypes().contains(type)) {
      return Optional.empty();
    }
    return Optional.of(new FunctionCallExpr("sin", makeOpaqueZero(type, constContext, depth,
        fuzzer)));
  }

  private Optional<Expr> opaqueZeroLogarithm(BasicType type, boolean constContext, final int depth,
                                             Fuzzer fuzzer, boolean isZero) {
    // represent 0 as the natural logarithm of opaqueOne, e.g. log(1.0)
    assert isZero;
    if (!BasicType.allGenTypes().contains(type)) {
      return Optional.empty();
    }
    return Optional.of(new FunctionCallExpr("log", makeOpaqueOne(type, constContext, depth,
        fuzzer)));
  }

  private Optional<Expr> opaqueOneExponential(BasicType type, boolean constContext, final int depth,
                                              Fuzzer fuzzer, boolean isZero) {
    // represent 1 as the exponential function of opaqueZero, e.g. exp(0.0)
    assert !isZero;
    if (!BasicType.allGenTypes().contains(type)) {
      return Optional.empty();
    }
    return Optional.of(new FunctionCallExpr("exp", makeOpaqueZero(type, constContext, depth,
        fuzzer)));
  }

  private Optional<Expr> opaqueOneCosine(BasicType type, boolean constContext, final int depth,
                                         Fuzzer fuzzer, boolean isZero) {
    // represent 1 as cos(opaqueZero) function, e.g. cos(0.0)
    assert !isZero;
    if (!BasicType.allGenTypes().contains(type)) {
      return Optional.empty();
    }
    return Optional.of(new FunctionCallExpr("cos", makeOpaqueZero(type, constContext, depth,
        fuzzer)));
  }

  private Optional<Expr> opaqueOneNormalizedVectorLength(BasicType type, boolean constContext,
                                                         final int depth,
                                                         Fuzzer fuzzer, boolean isZero) {
    // represent 1 as the length of normalized vector
    assert !isZero;
    if (!BasicType.allGenTypes().contains(type)) {
      return Optional.empty();
    }
    Expr normalizedExpr = new FunctionCallExpr("normalize", makeOpaqueZeroOrOne(isZero,
        type, constContext, depth, fuzzer));
    return Optional.of(new FunctionCallExpr("length", normalizedExpr));
  }

  private List<BasicType> numericTypesOrGenTypesIfEssl100() {
    if (shadingLanguageVersion == ShadingLanguageVersion.ESSL_100
        || shadingLanguageVersion == ShadingLanguageVersion.WEBGL_SL) {
      return BasicType.allGenTypes();
    }
    return BasicType.allNonMatrixNumericTypes();
  }

  public Expr applyIdentityFunction(Expr expr, BasicType type, boolean constContext,
                                    final int depth,
                                    Fuzzer fuzzer) {
    if (isTooDeep(depth)) {
      return expr;
    }
    final List<ExpressionIdentity> availableTransformations =
        expressionIdentities.stream()
            .filter(item -> item.preconditionHolds(expr, type))
            .collect(Collectors.toList());
    return availableTransformations.isEmpty() ? expr :
        availableTransformations.get(generator.nextInt(availableTransformations.size()))
            .apply(expr, type, constContext, depth + 1, fuzzer);
  }

  private boolean isTooDeep(int depth) {
    return Fuzzer.isTooDeep(depth, generationParams, generator);
  }

  private Expr applyBinaryIdentityFunction(Expr expr, Expr opaqueExpr, BinOp operator,
                                           boolean considerReverseDirection,
                                           BasicType type,
                                           boolean constContext,
                                           final int depth, Fuzzer fuzzer) {
    Expr exprWithIdentityApplied = new ParenExpr(applyIdentityFunction(expr, type, constContext,
        depth, fuzzer));
    if (!considerReverseDirection || generator.nextBoolean()) {
      return identityConstructor(expr,
          new BinaryExpr(exprWithIdentityApplied, opaqueExpr, operator));
    }
    return identityConstructor(expr, new BinaryExpr(opaqueExpr, exprWithIdentityApplied, operator));
  }

  public Expr makeOpaqueZero(BasicType type, boolean constContext, final int depth,
                             Fuzzer fuzzer) {
    return makeOpaqueZeroOrOne(true, type, constContext, depth, fuzzer);
  }

  public Expr makeOpaqueOne(BasicType type, boolean constContext, final int depth,
                            Fuzzer fuzzer) {
    return makeOpaqueZeroOrOne(false, type, constContext, depth, fuzzer);
  }

  private Expr makeOpaqueZeroOrOne(boolean isZero, BasicType type, boolean constContext,
                                   final int depth, Fuzzer fuzzer) {

    if (isTooDeep(depth)) {
      return makeLiteralZeroOrOne(isZero, type);
    }
    final int newDepth = depth + 1;
<<<<<<< HEAD

    // If isZero holds, we are making an opaque zero, otherwise an opaque one
    final List<OpaqueZeroOneFactory> opaqueFactories = isZero ? waysToMakeZero() : waysToMakeOne();
    while (!opaqueFactories.isEmpty()) {
      final int index = generator.nextInt(opaqueFactories.size());
      final OpaqueZeroOneFactory factory = opaqueFactories.get(index);
      final Optional<Expr> maybeResult = factory.tryMakeOpaque(type, constContext, newDepth, fuzzer,
          isZero);

      if (maybeResult.isPresent()) {
        return maybeResult.get();
=======
    while (true) {
      final int numTypesOfZeroOrOne = 9;
      switch (generator.nextInt(numTypesOfZeroOrOne)) {
        case 0:
          // Make an opaque value recursively and apply an identity function to it
          return applyIdentityFunction(makeOpaqueZeroOrOne(isZero, type, constContext,
                newDepth, fuzzer),
                type,
                constContext,
                newDepth,
                fuzzer);
        case 1:
          // injectionSwitch.x or injectionSwitch.y
          if (constContext || !generationParams.getInjectionSwitchIsAvailable()) {
            continue;
          }
          return makeOpaqueZeroOrOneFromInjectionSwitch(isZero, type);
        case 2:
          // sqrt (opaque)
          if (!BasicType.allGenTypes().contains(type)) {
            continue; // sqrt doesn't operate on non-gen types.
          }
          return new FunctionCallExpr("sqrt", makeOpaqueZeroOrOne(isZero, type, constContext,
                newDepth, fuzzer));
        case 3:
          // represent 1 as the length of normalized vector
          if (isZero) {
            continue; // length(normalize(opaque)) only provides a means of representing 1, not 0
          }
          if (!BasicType.allGenTypes().contains(type)) {
            continue; // normalize doesn't operate on non-gen types.
          }
          Expr normalizedExpr = new FunctionCallExpr("normalize", makeOpaqueZeroOrOne(isZero,
              type, constContext, newDepth, fuzzer));
          return new FunctionCallExpr("length", normalizedExpr);
        case 4:
          // represent 1 as cos(opaqueZero) function, e.g. cos(0.0)
          if (isZero) {
            continue; // cos(opaqueZero) only provides a means of representing 1, not 0
          }
          if (!BasicType.allGenTypes().contains(type)) {
            continue; // cos doesn't operate on non-gen types.
          }
          return new FunctionCallExpr("cos", makeOpaqueZero(type, constContext, newDepth,
              fuzzer));
        case 5:
          // represent 1 as the exponential function of opaqueZero, e.g. exp(0.0)
          if (isZero) {
            continue; // exp(opaqueZero) only provides a means of representing 1, not 0
          }
          if (!BasicType.allGenTypes().contains(type)) {
            continue; // exp doesn't operate on non-gen types.
          }
          return new FunctionCallExpr("exp", makeOpaqueZero(type, constContext, newDepth,
              fuzzer));
        case 6:
          // represent 0 as the natural logarithm of opaqueOne, e.g. log(1.0)
          if (!isZero) {
            continue; // log(opaqueOne) only provides a means of representing 0, not 1
          }
          if (!BasicType.allGenTypes().contains(type)) {
            continue; // log doesn't operate on non-gen types.
          }
          return new FunctionCallExpr("log", makeOpaqueOne(type, constContext, newDepth,
              fuzzer));
        case 7:
          // represent 0 as sin(opaqueZero) function, e.g. sin(0.0)
          if (!isZero) {
            continue; // sin(opaqueZero) only provides a mean of representing 0, not 1
          }
          if (!BasicType.allGenTypes().contains(type)) {
            continue; // sin doesn't operate on non-gen types.
          }
          return new FunctionCallExpr("sin", makeOpaqueZero(type, constContext, newDepth,
              fuzzer));
        case 8:
          // represent 0 as tan(opaqueZero) function, e.g. tan(0.0)
          if (!isZero) {
            continue; // tan(opaqueZero) only provides a means of representing 0
          }
          if (!BasicType.allGenTypes().contains(type)) {
            continue; // tan doesn't operate on non-gen types.
          }
          return new FunctionCallExpr("tan", makeOpaqueZero(type, constContext, newDepth,
              fuzzer));
        default:
          throw new RuntimeException();
>>>>>>> 2388f27e
      }
      opaqueFactories.remove(index);
    }
    throw new RuntimeException("Could not find any compatible opaque expressions of type "
        + type.toString());
  }

  private Expr makeOpaqueZeroOrOneFromInjectionSwitch(boolean isZero, BasicType type) {
    assert generationParams.getInjectionSwitchIsAvailable();
    if (type == BasicType.FLOAT) {
      if (isZero) {
        return zeroConstructor(injectionSwitch("x"), type);
      }
      return oneConstructor(injectionSwitch("y"), type);
    }
    List<Expr> args = new ArrayList<>();
    for (int i = 0; i < type.getNumElements(); i++) {
      // We use float for each argument, on the assumption that all the scalar and vector
      // constructors can take float arguments
      args.add(makeOpaqueZeroOrOneFromInjectionSwitch(isZero, BasicType.FLOAT));
    }
    return new TypeConstructorExpr(type.toString(), args);
  }

  private Expr makeRegularZero(BasicType type) {
    return makeLiteralZeroOrOne(true, type);
  }

  private Expr makeRegularOne(BasicType type) {
    return makeLiteralZeroOrOne(false, type);
  }

  private Expr makeOpaqueIdentityMatrix(BasicType type, boolean constContext,
                                        final int depth, Fuzzer fuzzer) {
    assert BasicType.allSquareMatrixTypes().contains(type);
    if (isTooDeep(depth)) {
      return new TypeConstructorExpr(type.toString(), makeRegularOne(BasicType.FLOAT));
    }
    final int newDepth = depth + 1;
    while (true) {
      final int numTypesOfIdentityMatrix = 2;
      switch (generator.nextInt(numTypesOfIdentityMatrix)) {
        case 0:
          // Make an opaque identity matrix recursively and apply an identity function to it
          return applyIdentityFunction(makeOpaqueIdentityMatrix(type, constContext,
              newDepth, fuzzer),
              type,
              constContext,
              newDepth,
              fuzzer);
        case 1:
          // Use injectionSwitch.y
          if (constContext || !generationParams.getInjectionSwitchIsAvailable()) {
            continue;
          }
          return new TypeConstructorExpr(type.toString(), oneConstructor(
              injectionSwitch("y"), BasicType.FLOAT));
        default:
          throw new RuntimeException();
      }
    }
  }


  private Expr makeOpaqueBooleanScalar(boolean value, boolean constContext, final int depth,
                                       Fuzzer fuzzer) {

    if (isTooDeep(depth)) {
      return value ? new BoolConstantExpr(true) : new BoolConstantExpr(false);
    }
    Expr result = null;
    final int newDepth = depth + 1;
    if (constContext) {
      return recursivelyMakeOpaqueBooleanScalar(value, constContext, fuzzer, newDepth);
    }
    final int numTypesOfBool = generationParams.getShaderKind() == ShaderKind.FRAGMENT ? 4 : 2;
    final Function<Expr, Expr> constructorFunction =
        value ? this::trueConstructor : this::falseConstructor;
    while (true) {
      switch (generator.nextInt(numTypesOfBool)) {
        case 0:
          // Make an opaque boolean value recursively and apply an identity function to it
          return recursivelyMakeOpaqueBooleanScalar(value, constContext, fuzzer, newDepth);
        case 1: {
          if (!generationParams.getInjectionSwitchIsAvailable()) {
            continue;
          }
          return makeOpaqueBooleanScalarFromExpr(value,
              new BinaryExpr(injectionSwitch("x"), injectionSwitch("y"),
                  value ? BinOp.LT : BinOp.GT));
        }
        case 2: {
          // gl_FragCoord.x [op] 0
          assert generationParams.getShaderKind() == ShaderKind.FRAGMENT;
          return makeOpaqueBooleanScalarFromExpr(value,
              compareWithGlFragCoord(value, constContext, fuzzer, newDepth, "x"));
        }
        case 3: {
          // gl_FragCoord.y [op] 0
          assert generationParams.getShaderKind() == ShaderKind.FRAGMENT;
          return makeOpaqueBooleanScalarFromExpr(value,
              compareWithGlFragCoord(value, constContext, fuzzer, newDepth, "y"));
        }
        default:
          throw new RuntimeException();
      }
    }
  }

  private Expr makeOpaqueBooleanScalarFromExpr(boolean value, Expr expr) {
    final Function<Expr, Expr> constructorFunction =
        value ? this::trueConstructor : this::falseConstructor;
    return constructorFunction
        .apply(new ParenExpr(expr));
  }

  private BinaryExpr compareWithGlFragCoord(boolean value, boolean constContext, Fuzzer fuzzer,
                                            int newDepth, String coord) {
    return new BinaryExpr(
        new MemberLookupExpr(new VariableIdentifierExpr(OpenGlConstants.GL_FRAG_COORD), coord),
        makeOpaqueZero(BasicType.FLOAT, constContext, newDepth, fuzzer),
        value ? BinOp.GE : BinOp.LT);
  }

  private Expr recursivelyMakeOpaqueBooleanScalar(boolean value, boolean constContext,
                                                  Fuzzer fuzzer,
                                                  int newDepth) {
    return applyIdentityFunction(makeOpaqueBooleanScalar(value, constContext,
        newDepth, fuzzer),
        BasicType.BOOL,
        constContext,
        newDepth,
        fuzzer);
  }


  public Expr makeOpaqueBoolean(boolean value, BasicType type, boolean constContext,
                                final int depth, Fuzzer fuzzer) {
    assert type.isBoolean();
    if (type == BasicType.BOOL) {
      return makeOpaqueBooleanScalar(value, constContext, depth, fuzzer);
    }
    List<Expr> args = new ArrayList<>();
    for (int i = 0; i < type.getNumElements(); i++) {
      args.add(makeOpaqueBoolean(value, BasicType.BOOL, constContext, depth, fuzzer));
    }
    return new TypeConstructorExpr(type.toString(), args);
  }

  public Expr makeDeadCondition(Fuzzer fuzzer) {
    return new FunctionCallExpr(Constants.GLF_DEAD,
        makeOpaqueBoolean(false, BasicType.BOOL, false, 0, fuzzer));
  }

  private Expr injectionSwitch(String dimension) {
    assert generationParams.getInjectionSwitchIsAvailable();
    return new MemberLookupExpr(new VariableIdentifierExpr(Constants.INJECTION_SWITCH), dimension);
  }

  private Expr macroConstructor(String name, Expr... args) {
    return new FunctionCallExpr(name, Arrays.asList(args));
  }

  public Expr fuzzedConstructor(Expr expr) {
    return macroConstructor(Constants.GLF_FUZZED, expr);
  }

  private Expr identityConstructor(Expr original, Expr withIdentityApplied) {
    return macroConstructor(Constants.GLF_IDENTITY, original.clone(), withIdentityApplied);
  }

  private Expr zeroConstructor(Expr expr, BasicType type) {
    return macroConstructor(Constants.GLF_ZERO, makeRegularZero(type), expr);
  }

  private Expr oneConstructor(Expr expr, BasicType type) {
    return macroConstructor(Constants.GLF_ONE, makeRegularOne(type), expr);
  }

  private Expr falseConstructor(Expr expr) {
    return macroConstructor(Constants.GLF_FALSE, new BoolConstantExpr(false), expr);
  }

  private Expr trueConstructor(Expr expr) {
    return macroConstructor(Constants.GLF_TRUE, new BoolConstantExpr(true), expr);
  }

  private Expr makeLiteralZeroOrOne(boolean isZero, BasicType type) {
    assert type.getElementType() != BasicType.BOOL;
    assert isZero || !BasicType.allNonSquareMatrixTypes().contains(type);

    final String integerPart = isZero ? "0" : "1";

    if (type == BasicType.FLOAT) {
      return new FloatConstantExpr(integerPart + ".0");
    }
    if (type == BasicType.INT) {
      return new IntConstantExpr(integerPart);
    }
    if (type == BasicType.UINT) {
      return new UIntConstantExpr(integerPart + "u");
    }
    List<Expr> args = new ArrayList<>();
    for (int i = 0; i < type.getNumElements(); i++) {
      assert type.getElementType() != type;
      args.add(makeLiteralZeroOrOne(isZero, type.getElementType()));
    }
    return new TypeConstructorExpr(type.toString(), args);
  }

  private Expr ternary(Expr condition, Expr thenExpr, Expr elseExpr) {
    return new ParenExpr(new TernaryExpr(condition, thenExpr, elseExpr));
  }

  private abstract class AbstractIdentityTransformation implements ExpressionIdentity {

    private final Collection<BasicType> acceptableTypes;
    private final boolean exprMustBeSideEffectFree;

    AbstractIdentityTransformation(Collection<BasicType> acceptableTypes,
                                   boolean exprMustBeSideEffectFree) {
      this.acceptableTypes = acceptableTypes;
      this.exprMustBeSideEffectFree = exprMustBeSideEffectFree;
    }

    @Override
    public final boolean preconditionHolds(Expr expr, BasicType basicType) {
      if (!acceptableTypes.contains(basicType)) {
        return false;
      }
      if (!exprMustBeSideEffectFree) {
        return true;
      }
      return SideEffectChecker.isSideEffectFree(expr, shadingLanguageVersion);

    }

  }

  private class IdentityAddSubZero extends AbstractIdentityTransformation {

    private IdentityAddSubZero() {
      super(BasicType.allNumericTypes(), false);
    }

    @Override
    public Expr apply(Expr expr, BasicType type, boolean constContext, int depth,
                      Fuzzer fuzzer) {
      // expr + 0
      // or
      // 0 + x
      // or
      // x - 0
      assert type != BasicType.BOOL;
      final BinOp operator = generator.nextBoolean() ? BinOp.ADD : BinOp.SUB;
      return applyBinaryIdentityFunction(expr, makeOpaqueZero(type, constContext,
          depth, fuzzer), operator,
          operator == BinOp.ADD, type, constContext,
          depth, fuzzer);
    }

  }

  private class IdentityMulDivOne extends AbstractIdentityTransformation {

    private IdentityMulDivOne() {
      super(BasicType.allNumericTypesExceptNonSquareMatrices(), false);
    }

    @Override
    public Expr apply(Expr expr, BasicType type, boolean constContext, int depth,
                      Fuzzer fuzzer) {
      // expr * 1
      // or
      // 1 * expr
      // or
      // expr / 1
      assert type.getElementType() != BasicType.BOOL;
      final BinOp operator = generator.nextBoolean() ? BinOp.MUL : BinOp.DIV;
      final Expr opaqueOne =
          (operator == BinOp.MUL && BasicType.allSquareMatrixTypes().contains(type))
              ? makeOpaqueIdentityMatrix(type, constContext, depth, fuzzer)
              : makeOpaqueOne(type, constContext, depth, fuzzer);
      return applyBinaryIdentityFunction(expr, opaqueOne, operator,
          operator == BinOp.MUL, type, constContext,
          depth, fuzzer);
    }

  }

  private class IdentityAndTrue extends AbstractIdentityTransformation {

    private IdentityAndTrue() {
      super(Arrays.asList(BasicType.BOOL), false);
    }

    @Override
    public Expr apply(Expr expr, BasicType type, boolean constContext, int depth,
                      Fuzzer fuzzer) {
      // expr && true
      // or
      // true && expr
      assert type == BasicType.BOOL;
      return applyBinaryIdentityFunction(expr,
          makeOpaqueBoolean(true, type, constContext, depth, fuzzer), BinOp.LAND,
          true, type, constContext,
          depth, fuzzer);
    }

  }

  private class IdentityOrFalse extends AbstractIdentityTransformation {

    private IdentityOrFalse() {
      super(Arrays.asList(BasicType.BOOL), false);
    }

    @Override
    public Expr apply(Expr expr, BasicType type, boolean constContext, int depth,
                      Fuzzer fuzzer) {
      // expr || false
      // or
      // false || expr
      assert type == BasicType.BOOL;
      return applyBinaryIdentityFunction(expr,
          makeOpaqueBoolean(false, type, constContext, depth, fuzzer), BinOp.LOR,
          true, type, constContext,
          depth, fuzzer);
    }

  }

  private class IdentityNotNot extends AbstractIdentityTransformation {

    private IdentityNotNot() {
      super(Arrays.asList(BasicType.BOOL), false);
    }

    @Override
    public Expr apply(Expr expr, BasicType type, boolean constContext, int depth,
                      Fuzzer fuzzer) {
      // !!expr
      assert type == BasicType.BOOL;

      // Negate once
      Expr result = new UnaryExpr(new ParenExpr(applyIdentityFunction(expr, type,
          constContext,
          depth, fuzzer)), UnOp.LNOT);
      // Negate again
      result = new UnaryExpr(new ParenExpr(applyIdentityFunction(result, type, constContext,
          depth, fuzzer)), UnOp.LNOT);
      return identityConstructor(expr, result);
    }

  }

  private class IdentityTernary extends AbstractIdentityTransformation {

    private IdentityTernary() {
      super(BasicType.allScalarTypes(), false);
    }

    @Override
    public Expr apply(Expr expr, BasicType type, boolean constContext, int depth,
                      Fuzzer fuzzer) {
      // (false ? whatever : expr)
      // or
      // (true  ? expr : whatever)
      assert BasicType.allScalarTypes().contains(type);
      // Only generate ternary expressions for scalars; the vector case causes massive blow-up
      Expr exprWithIdentityApplied = applyIdentityFunction(expr, type, constContext, depth, fuzzer);
      Expr something = fuzzedConstructor(fuzzer.fuzzExpr(type, false, constContext, depth));
      if (generator.nextBoolean()) {
        return identityConstructor(expr,
            ternary(makeOpaqueBoolean(false, BasicType.BOOL, constContext, depth, fuzzer),
                something,
                exprWithIdentityApplied));
      }
      return identityConstructor(expr,
          ternary(makeOpaqueBoolean(true, BasicType.BOOL, constContext, depth, fuzzer),
              exprWithIdentityApplied,
              something));
    }

  }

  private class IdentityMin extends AbstractIdentityTransformation {

    private IdentityMin() {
      super(numericTypesOrGenTypesIfEssl100(), true);
    }

    @Override
    public Expr apply(Expr expr, BasicType type, boolean constContext, int depth,
                      Fuzzer fuzzer) {
      // min(expr, expr)
      assert BasicType.allNumericTypes().contains(type);
      return identityConstructor(
          expr,
          new FunctionCallExpr("min",
              applyIdentityFunction(expr.clone(), type, constContext, depth, fuzzer),
              applyIdentityFunction(expr.clone(), type, constContext, depth, fuzzer)));
    }

  }

  private class IdentityMax extends AbstractIdentityTransformation {

    private IdentityMax() {
      super(numericTypesOrGenTypesIfEssl100(), true);
    }

    @Override
    public Expr apply(Expr expr, BasicType type, boolean constContext, int depth,
                      Fuzzer fuzzer) {
      // max(expr, expr)
      assert BasicType.allNumericTypes().contains(type);
      return identityConstructor(
          expr,
          new FunctionCallExpr("max",
              applyIdentityFunction(expr.clone(), type, constContext, depth, fuzzer),
              applyIdentityFunction(expr.clone(), type, constContext, depth, fuzzer)));
    }

  }

  private class IdentityClamp extends AbstractIdentityTransformation {

    private IdentityClamp() {
      super(numericTypesOrGenTypesIfEssl100(), true);
    }

    @Override
    public Expr apply(Expr expr, BasicType type, boolean constContext, int depth,
                      Fuzzer fuzzer) {
      // clamp(expr, expr, expr)
      assert BasicType.allNumericTypes().contains(type);
      return identityConstructor(
          expr,
          new FunctionCallExpr("clamp",
              applyIdentityFunction(expr.clone(), type, constContext, depth, fuzzer),
              applyIdentityFunction(expr.clone(), type, constContext, depth, fuzzer),
              applyIdentityFunction(expr.clone(), type, constContext, depth, fuzzer)));
    }

  }

  private class IdentityMixBvec extends AbstractIdentityTransformation {

    private IdentityMixBvec() {
      super(BasicType.allGenTypes(), true);
    }

    @Override
    public Expr apply(Expr expr, BasicType type, boolean constContext, int depth,
                      Fuzzer fuzzer) {
      // mix(parts_of_expr, parts_of_expr, special_bvec)
      assert BasicType.allGenTypes().contains(type);
      final List<Expr> xElements = new ArrayList<>();
      final List<Expr> yElements = new ArrayList<>();
      final List<Expr> aElements = new ArrayList<>();

      // To avoid exponential fan-out, we only recursively apply an identity function to
      // one child.
      final int indexToWhichIdentityShouldBeApplied
          = generator.nextInt(type.getNumElements());

      for (int i = 0; i < type.getNumElements(); i++) {
        final boolean decision = generator.nextBoolean();
        aElements.add(makeOpaqueBoolean(decision, BasicType.BOOL, constContext, depth, fuzzer));
        // When we generate this random sub-expression we set constContext to true as we want to
        // ensure there are no side-effects (we must assume that it can be evaluated).
        final Expr something = fuzzedConstructor(fuzzer.fuzzExpr(type.getElementType(),
            false, true, depth));
        Expr index = type.isVector()
            ? new ArrayIndexExpr(
            new ParenExpr(expr).clone(), new IntConstantExpr(new Integer(i).toString()))
            : expr.clone();

        if (i == indexToWhichIdentityShouldBeApplied) {
          index = applyIdentityFunction(index, type.getElementType(), constContext, depth, fuzzer);
        }

        xElements.add(decision ? something : index);
        yElements.add(decision ? index : something);
      }
      return identityConstructor(
          expr,
          new FunctionCallExpr("mix",
              new TypeConstructorExpr(type.toString(), xElements),
              new TypeConstructorExpr(type.toString(), yElements),
              new TypeConstructorExpr(
                  BasicType.makeVectorType(BasicType.BOOL, type.getNumElements())
                      .toString(), aElements)));
    }

  }

}<|MERGE_RESOLUTION|>--- conflicted
+++ resolved
@@ -98,6 +98,7 @@
     opaqueOneFactories.addAll(waysToMakeZeroOrOne());
     opaqueOneFactories.add(this::opaqueZeroSin);
     opaqueOneFactories.add(this::opaqueZeroLogarithm);
+    opaqueOneFactories.add(this::opaqueZeroTan);
     return opaqueOneFactories;
   }
 
@@ -164,6 +165,17 @@
         fuzzer)));
   }
 
+  private Optional<Expr> opaqueZeroTan(BasicType type, boolean constContext, final int depth,
+                                             Fuzzer fuzzer, boolean isZero) {
+    // represent 0 as tan(opaqueZero) function, e.g. tan(0.0)
+    assert isZero;
+    if (!BasicType.allGenTypes().contains(type)) {
+      return Optional.empty();
+    }
+    return Optional.of(new FunctionCallExpr("tan", makeOpaqueZero(type, constContext, depth,
+        fuzzer)));
+  }
+
   private Optional<Expr> opaqueOneExponential(BasicType type, boolean constContext, final int depth,
                                               Fuzzer fuzzer, boolean isZero) {
     // represent 1 as the exponential function of opaqueZero, e.g. exp(0.0)
@@ -257,7 +269,6 @@
       return makeLiteralZeroOrOne(isZero, type);
     }
     final int newDepth = depth + 1;
-<<<<<<< HEAD
 
     // If isZero holds, we are making an opaque zero, otherwise an opaque one
     final List<OpaqueZeroOneFactory> opaqueFactories = isZero ? waysToMakeZero() : waysToMakeOne();
@@ -269,95 +280,6 @@
 
       if (maybeResult.isPresent()) {
         return maybeResult.get();
-=======
-    while (true) {
-      final int numTypesOfZeroOrOne = 9;
-      switch (generator.nextInt(numTypesOfZeroOrOne)) {
-        case 0:
-          // Make an opaque value recursively and apply an identity function to it
-          return applyIdentityFunction(makeOpaqueZeroOrOne(isZero, type, constContext,
-                newDepth, fuzzer),
-                type,
-                constContext,
-                newDepth,
-                fuzzer);
-        case 1:
-          // injectionSwitch.x or injectionSwitch.y
-          if (constContext || !generationParams.getInjectionSwitchIsAvailable()) {
-            continue;
-          }
-          return makeOpaqueZeroOrOneFromInjectionSwitch(isZero, type);
-        case 2:
-          // sqrt (opaque)
-          if (!BasicType.allGenTypes().contains(type)) {
-            continue; // sqrt doesn't operate on non-gen types.
-          }
-          return new FunctionCallExpr("sqrt", makeOpaqueZeroOrOne(isZero, type, constContext,
-                newDepth, fuzzer));
-        case 3:
-          // represent 1 as the length of normalized vector
-          if (isZero) {
-            continue; // length(normalize(opaque)) only provides a means of representing 1, not 0
-          }
-          if (!BasicType.allGenTypes().contains(type)) {
-            continue; // normalize doesn't operate on non-gen types.
-          }
-          Expr normalizedExpr = new FunctionCallExpr("normalize", makeOpaqueZeroOrOne(isZero,
-              type, constContext, newDepth, fuzzer));
-          return new FunctionCallExpr("length", normalizedExpr);
-        case 4:
-          // represent 1 as cos(opaqueZero) function, e.g. cos(0.0)
-          if (isZero) {
-            continue; // cos(opaqueZero) only provides a means of representing 1, not 0
-          }
-          if (!BasicType.allGenTypes().contains(type)) {
-            continue; // cos doesn't operate on non-gen types.
-          }
-          return new FunctionCallExpr("cos", makeOpaqueZero(type, constContext, newDepth,
-              fuzzer));
-        case 5:
-          // represent 1 as the exponential function of opaqueZero, e.g. exp(0.0)
-          if (isZero) {
-            continue; // exp(opaqueZero) only provides a means of representing 1, not 0
-          }
-          if (!BasicType.allGenTypes().contains(type)) {
-            continue; // exp doesn't operate on non-gen types.
-          }
-          return new FunctionCallExpr("exp", makeOpaqueZero(type, constContext, newDepth,
-              fuzzer));
-        case 6:
-          // represent 0 as the natural logarithm of opaqueOne, e.g. log(1.0)
-          if (!isZero) {
-            continue; // log(opaqueOne) only provides a means of representing 0, not 1
-          }
-          if (!BasicType.allGenTypes().contains(type)) {
-            continue; // log doesn't operate on non-gen types.
-          }
-          return new FunctionCallExpr("log", makeOpaqueOne(type, constContext, newDepth,
-              fuzzer));
-        case 7:
-          // represent 0 as sin(opaqueZero) function, e.g. sin(0.0)
-          if (!isZero) {
-            continue; // sin(opaqueZero) only provides a mean of representing 0, not 1
-          }
-          if (!BasicType.allGenTypes().contains(type)) {
-            continue; // sin doesn't operate on non-gen types.
-          }
-          return new FunctionCallExpr("sin", makeOpaqueZero(type, constContext, newDepth,
-              fuzzer));
-        case 8:
-          // represent 0 as tan(opaqueZero) function, e.g. tan(0.0)
-          if (!isZero) {
-            continue; // tan(opaqueZero) only provides a means of representing 0
-          }
-          if (!BasicType.allGenTypes().contains(type)) {
-            continue; // tan doesn't operate on non-gen types.
-          }
-          return new FunctionCallExpr("tan", makeOpaqueZero(type, constContext, newDepth,
-              fuzzer));
-        default:
-          throw new RuntimeException();
->>>>>>> 2388f27e
       }
       opaqueFactories.remove(index);
     }
