--- conflicted
+++ resolved
@@ -16,6 +16,7 @@
 
 package com.graphicsfuzz.generator.tool;
 
+import com.graphicsfuzz.generator.transformation.AddDeadBarrierTransformation;
 import com.graphicsfuzz.generator.transformation.AddDeadOutputWriteTransformation;
 import com.graphicsfuzz.generator.transformation.AddJumpTransformation;
 import com.graphicsfuzz.generator.transformation.AddLiveOutputWriteTransformation;
@@ -24,27 +25,11 @@
 import com.graphicsfuzz.generator.transformation.DonateDeadCodeTransformation;
 import com.graphicsfuzz.generator.transformation.DonateLiveCodeTransformation;
 import com.graphicsfuzz.generator.transformation.ITransformation;
-<<<<<<< HEAD
 import com.graphicsfuzz.generator.transformation.IdentityTransformation;
 import com.graphicsfuzz.generator.transformation.OutlineStatementsTransformation;
 import com.graphicsfuzz.generator.transformation.SplitForLoopTransformation;
 import com.graphicsfuzz.generator.transformation.StructificationTransformation;
 import com.graphicsfuzz.generator.transformation.VectorizeTransformation;
-=======
-import com.graphicsfuzz.generator.transformation.controlflow.AddDeadBarriers;
-import com.graphicsfuzz.generator.transformation.controlflow.AddDeadOutputVariableWrites;
-import com.graphicsfuzz.generator.transformation.controlflow.AddJumpStmts;
-import com.graphicsfuzz.generator.transformation.controlflow.AddLiveOutputVariableWrites;
-import com.graphicsfuzz.generator.transformation.controlflow.AddSwitchStmts;
-import com.graphicsfuzz.generator.transformation.controlflow.AddWrappingConditionalStmts;
-import com.graphicsfuzz.generator.transformation.controlflow.SplitForLoops;
-import com.graphicsfuzz.generator.transformation.donation.DonateDeadCode;
-import com.graphicsfuzz.generator.transformation.donation.DonateLiveCode;
-import com.graphicsfuzz.generator.transformation.mutator.MutateExpressions;
-import com.graphicsfuzz.generator.transformation.outliner.OutlineStatements;
-import com.graphicsfuzz.generator.transformation.structifier.Structification;
-import com.graphicsfuzz.generator.transformation.vectorizer.VectorizeStatements;
->>>>>>> f6783680
 import java.util.Arrays;
 import java.util.HashSet;
 import java.util.List;
@@ -61,7 +46,6 @@
 
   public static List<Class<? extends ITransformation>> allTransformations() {
     return Arrays.asList(
-<<<<<<< HEAD
         DonateDeadCodeTransformation.class,
         AddJumpTransformation.class,
         DonateLiveCodeTransformation.class,
@@ -73,22 +57,8 @@
         VectorizeTransformation.class,
         AddWrappingConditionalTransformation.class,
         AddLiveOutputWriteTransformation.class,
-        AddDeadOutputWriteTransformation.class
-=======
-        DonateDeadCode.class,
-        AddJumpStmts.class,
-        DonateLiveCode.class,
-        MutateExpressions.class,
-        OutlineStatements.class,
-        SplitForLoops.class,
-        Structification.class,
-        AddSwitchStmts.class,
-        VectorizeStatements.class,
-        AddWrappingConditionalStmts.class,
-        AddLiveOutputVariableWrites.class,
-        AddDeadOutputVariableWrites.class,
-        AddDeadBarriers.class
->>>>>>> f6783680
+        AddDeadOutputWriteTransformation.class,
+        AddDeadBarrierTransformation.class
     );
   }
 
@@ -101,7 +71,6 @@
 
   private static Class<? extends ITransformation> nameToClass(String name) {
     switch (name) {
-<<<<<<< HEAD
       case DonateDeadCodeTransformation.NAME:
         return DonateDeadCodeTransformation.class;
       case AddJumpTransformation.NAME:
@@ -126,34 +95,8 @@
         return AddLiveOutputWriteTransformation.class;
       case AddDeadOutputWriteTransformation.NAME:
         return AddDeadOutputWriteTransformation.class;
-=======
-      case DonateDeadCode.NAME:
-        return DonateDeadCode.class;
-      case AddJumpStmts.NAME:
-        return AddJumpStmts.class;
-      case DonateLiveCode.NAME:
-        return DonateLiveCode.class;
-      case MutateExpressions.NAME:
-        return MutateExpressions.class;
-      case OutlineStatements.NAME:
-        return OutlineStatements.class;
-      case SplitForLoops.NAME:
-        return SplitForLoops.class;
-      case Structification.NAME:
-        return Structification.class;
-      case AddSwitchStmts.NAME:
-        return AddSwitchStmts.class;
-      case VectorizeStatements.NAME:
-        return VectorizeStatements.class;
-      case AddWrappingConditionalStmts.NAME:
-        return AddWrappingConditionalStmts.class;
-      case AddLiveOutputVariableWrites.NAME:
-        return AddLiveOutputVariableWrites.class;
-      case AddDeadOutputVariableWrites.NAME:
-        return AddDeadOutputVariableWrites.class;
-      case AddDeadBarriers.NAME:
-        return AddDeadBarriers.class;
->>>>>>> f6783680
+      case AddDeadBarrierTransformation.NAME:
+        return AddDeadBarrierTransformation.class;
       default:
         throw new RuntimeException("Unknown transformation '" + name + "'");
     }
@@ -213,7 +156,7 @@
   }
 
   public boolean isEnabledDeadBarriers() {
-    return isEnabled(AddDeadBarriers.class);
+    return isEnabled(AddDeadBarrierTransformation.class);
   }
 
   private boolean isEnabled(Class<? extends ITransformation> transformationClass) {
