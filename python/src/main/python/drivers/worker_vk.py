#!/usr/bin/env python3

# Copyright 2018 The GraphicsFuzz Project Authors
#
# Licensed under the Apache License, Version 2.0 (the "License");
# you may not use this file except in compliance with the License.
# You may obtain a copy of the License at
#
#     https://www.apache.org/licenses/LICENSE-2.0
#
# Unless required by applicable law or agreed to in writing, software
# distributed under the License is distributed on an "AS IS" BASIS,
# WITHOUT WARRANTIES OR CONDITIONS OF ANY KIND, either express or implied.
# See the License for the specific language governing permissions and
# limitations under the License.

import argparse
import io
import os
import platform
import shutil
import sys
import time
import subprocess
from subprocess import CalledProcessError

HERE = os.path.abspath(__file__)

# Set path to higher-level directory for access to dependencies
sys.path.append(
    os.path.dirname(os.path.dirname(HERE))
)

from fuzzer_service import FuzzerService
import fuzzer_service.ttypes as tt
from thrift.transport import THttpClient, TTransport
from thrift.Thrift import TApplicationException
from thrift.protocol import TBinaryProtocol

import vkrun

################################################################################
# Timeouts, in seconds

TIMEOUT_SPIRVOPT=120
TIMEOUT_APP=30
TIMEOUT_ADB_CMD=5

################################################################################

def writeToFile(content, filename):
    with open(filename, 'w') as f:
        f.write(content)

################################################################################

def remove(f):
    if os.path.isdir(f):
        shutil.rmtree(f)
    elif os.path.isfile(f):
        os.remove(f)

################################################################################

def adb(adbargs, serial=None):

    adbcmd = 'adb'
    if serial:
        adbcmd += ' -s {}'.format(serial)

    adbcmd += ' ' + adbargs

    try:
        p = subprocess.run(adbcmd, shell=True, timeout=TIMEOUT_ADB_CMD, stdout=subprocess.PIPE, universal_newlines=True)
    except subprocess.TimeoutExpired as err:
        print('ERROR: adb command timed out: ' + err.cmd)
        return 1
    else:
        return p

################################################################################

def prepareVertFile():
    vertFilename = 'test.vert'
    vertFileDefaultContent = '''#version 310 es
layout(location=0) in highp vec4 a_position;
void main (void) {
  gl_Position = a_position;
}
'''
    if not os.path.isfile(vertFilename):
        writeToFile(vertFileDefaultContent, vertFilename)

################################################################################

def getBinType():
    host = platform.system()
    if host == 'Linux' or host == 'Windows':
        return host
    else:
        assert host == 'Darwin'
        return 'Mac'

################################################################################

def prepareShaders(frag):
    shutil.copy(frag, 'test.frag')
    prepareVertFile()

    glslang = os.path.dirname(HERE) + '/../../bin/' + getBinType() + '/glslangValidator'

    # Frag
    cmd = glslang + ' test.frag -V -o test.frag.spv'
    subprocess.run(cmd, shell=True, check=True)

    # Vert
    cmd = glslang + ' test.vert -V -o test.vert.spv'
    subprocess.run(cmd, shell=True, check=True)


################################################################################

def doImageJob(args, imageJob):
    name = imageJob.name.replace('.frag','')
    fragFile = name + '.frag'
    jsonFile = name + '.json'
    png = 'image.png'
    log = 'vklog.txt'

    res = tt.ImageJobResult()

    skipRender = imageJob.skipRender

    # Set nice defaults to fields we will not update anyway
    res.passSanityCheck = True
    res.log = 'Start: ' + name + '\n'

    writeToFile(imageJob.fragmentSource, fragFile)
    writeToFile(imageJob.uniformsInfo, jsonFile)
    prepareShaders(fragFile)
    shutil.copy(jsonFile, 'test.json')

    # Optimize
    if args.spirvopt:
        cmd = os.path.dirname(HERE) + '/../../bin/' + getBinType() + '/spirv-opt ' + args.spirvopt + ' test.frag.spv -o test.frag.spv.opt'
        try:
            res.log += 'spirv-opt flags: ' + args.spirvopt + '\n'
            print('Calling spirv-opt with flags: ' + args.spirvopt)
            subprocess.run(cmd, shell=True, stdout=subprocess.PIPE, stderr=subprocess.PIPE, universal_newlines=True, check=True, timeout=TIMEOUT_SPIRVOPT)
        except subprocess.CalledProcessError as err:
            # spirv-opt failed, early return
            res.log += 'Error triggered by spirv-opt\n'
            res.log += 'COMMAND:\n' + err.cmd + '\n'
            res.log += 'RETURNCODE: ' + str(err.returncode) + '\n'
            if err.stdout:
                res.log += 'STDOUT:\n' + err.stdout + '\n'
            if err.stderr:
                res.log += 'STDERR:\n' + err.stderr + '\n'
            res.status = tt.JobStatus.UNEXPECTED_ERROR
            return res
        except subprocess.TimeoutExpired as err:
            # spirv-opt timed out, early return
            res.log += 'Timeout from spirv-opt\n'
            res.log += 'COMMAND:\n' + err.cmd + '\n'
            res.log += 'TIMEOUT: ' + str(err.timeout) + ' sec\n'
            if err.stdout:
                res.log += 'STDOUT:\n' + err.stdout + '\n'
            if err.stderr:
                res.log += 'STDERR:\n' + err.stderr + '\n'
            res.status = tt.JobStatus.UNEXPECTED_ERROR
            return res

        shutil.move('test.frag.spv.opt', 'test.frag.spv')

    remove(png)
    remove(log)

<<<<<<< HEAD
    vkrun.run_android('test.vert.spv', 'test.frag.spv', 'test.json', skipRender)
=======
    if args.linux:
        vkrun.run_linux('test.vert.spv', 'test.frag.spv', 'test.json', skipRender)
    else:
        vkrun.run_android('test.vert.spv', 'test.frag.spv', 'test.json', skipRender)
>>>>>>> bfefe6e1

    has_log = os.path.exists(log)
    has_png = os.path.exists(png)

    if has_log:
        with open(log, 'r') as f:
            res.log += f.read()

    pngcontent = ''
    if has_png:
        with open(png, 'rb') as f:
            pngcontent = f.read()

    # Success
    if has_log and has_png:
        # may not have PNG when render_skip
        if has_png:
            res.PNG = pngcontent
        if not('GFZVK DONE' in res.log):
            res.log += '\nHas log and PNG but cannot find GFZVK DONE?\n'
            res.status = tt.JobStatus.UNEXPECTED_ERROR
        else:
            res.status = tt.JobStatus.SUCCESS
        return res

    # Error
    if has_log:

        if 'GFZVK CRASH' in res.log:
            res.status = tt.JobStatus.CRASH
        elif 'GFZVK TIMEOUT' in res.log:
            res.status = tt.JobStatus.TIMEOUT
        else:
            res.status = tt.JobStatus.UNEXPECTED_ERROR

        if has_png:
            res.PNG = pngcontent

        return res

    # Unexpected error
    res.status = tt.JobStatus.UNEXPECTED_ERROR
    if has_png:
        res.PNG = pngcontent
    if not has_log:
        res.log += 'Cannot even retrieve log?\n'
    return res

################################################################################

def get_service(server, args):
    try:
        httpClient = THttpClient.THttpClient(server)
        transport = TTransport.TBufferedTransport(httpClient)
        protocol = TBinaryProtocol.TBinaryProtocol(transport)
        service = FuzzerService.Client(protocol)
        transport.open()

        # Get token

        # TODO: grab information from worker

        platforminfo = '''
        {
          "clientplatform": "Wrapper on vulkan"
        }
        '''

        tryToken = args.token
        print("Call getToken()")
        tokenRes = service.getToken(platforminfo, tryToken)
        assert type(tokenRes) != None

        if tokenRes.token == None:
            print('Token error: ' + tt.TokenError._VALUES_TO_NAMES[tokenRes.error])
            exit(1)

        token = tokenRes.token

        print("Got token: " + token)
        assert(token == args.token)

        if not os.path.exists(args.token):
            os.makedirs(args.token)

        # Set working dir
        os.chdir(args.token)

        return service, token

    except (TApplicationException, ConnectionRefusedError, ConnectionResetError) as exception:
        return None, None

################################################################################

def isDeviceOffline(serial):
    devices = adb('devices').stdout.splitlines()
    for d in devices:
        if serial in d and 'offline' in d:
            return True
    return False

################################################################################
# Main

parser = argparse.ArgumentParser()

parser.add_argument(
    'token',
    help='Worker token to identify to the server')

parser.add_argument(
    '--adbID',
    help='adb (Android Debug Bridge) ID of the device to run tests on. Run "adb devices" to list these IDs')

parser.add_argument(
    '--linux',
    action='store_true',
    help='Use Linux worker')

parser.add_argument(
    '--server',
    default='http://localhost:8080',
    help='Server URL (default: http://localhost:8080 )')

parser.add_argument(
    '--spirvopt',
    help='Enable spirv-opt with these optimisation flags (e.g. --spirvopt=-O)')

args = parser.parse_args()

print('token: ' + args.token)

server = args.server + '/request'
print('server: ' + server)

if not args.linux:
    # Set device ID
    if args.adbID:
        os.environ['ANDROID_SERIAL'] = args.adbID
    else:
        if 'ANDROID_SERIAL' not in os.environ:
            print('Please set ANDROID_SERIAL env variable, or use --adbID')
            exit(1)

service = None

# Main loop
while True:

    if not args.linux and isDeviceOffline(os.environ['ANDROID_SERIAL']):
        print('#### ABORT: device is offline')
        exit(1)

    if not(service):
        service, token = get_service(server, args)

        if not(service):
            print("Cannot connect to server, retry in a second...")
            time.sleep(1)
            continue

    try:
        job = service.getJob(token)

        if job.noJob != None:
            print("No job")

        elif job.skipJob != None:
            print("Skip job")
            service.jobDone(token, job)

        else:
            assert(job.imageJob != None)
            print("#### Image job: " + job.imageJob.name)
            job.imageJob.result = doImageJob(args, job.imageJob)
            print("Send back, results status: {}".format(job.imageJob.result.status))
            service.jobDone(token, job)

    except (TApplicationException, ConnectionError) as exception:
        print("Connection to server lost. Re-initialising client.")
        service = None

    time.sleep(1)<|MERGE_RESOLUTION|>--- conflicted
+++ resolved
@@ -175,14 +175,10 @@
     remove(png)
     remove(log)
 
-<<<<<<< HEAD
-    vkrun.run_android('test.vert.spv', 'test.frag.spv', 'test.json', skipRender)
-=======
     if args.linux:
         vkrun.run_linux('test.vert.spv', 'test.frag.spv', 'test.json', skipRender)
     else:
         vkrun.run_android('test.vert.spv', 'test.frag.spv', 'test.json', skipRender)
->>>>>>> bfefe6e1
 
     has_log = os.path.exists(log)
     has_png = os.path.exists(png)
