/*
 * Copyright 2018 The GraphicsFuzz Project Authors
 *
 * Licensed under the Apache License, Version 2.0 (the "License");
 * you may not use this file except in compliance with the License.
 * You may obtain a copy of the License at
 *
 *     https://www.apache.org/licenses/LICENSE-2.0
 *
 * Unless required by applicable law or agreed to in writing, software
 * distributed under the License is distributed on an "AS IS" BASIS,
 * WITHOUT WARRANTIES OR CONDITIONS OF ANY KIND, either express or implied.
 * See the License for the specific language governing permissions and
 * limitations under the License.
 */

package com.graphicsfuzz.common.util;

import com.graphicsfuzz.common.ast.TranslationUnit;
import com.graphicsfuzz.common.ast.visitors.AstBuilder;
import com.graphicsfuzz.common.glslversion.ShadingLanguageVersion;
import com.graphicsfuzz.parser.GLSLLexer;
import com.graphicsfuzz.parser.GLSLParser;
import com.graphicsfuzz.parser.GLSLParser.Translation_unitContext;
import java.io.BufferedReader;
import java.io.BufferedWriter;
import java.io.ByteArrayInputStream;
import java.io.ByteArrayOutputStream;
import java.io.File;
import java.io.IOException;
import java.io.InputStream;
import java.io.InputStreamReader;
import java.io.OutputStreamWriter;
import java.nio.charset.StandardCharsets;
import java.util.Optional;
import java.util.concurrent.TimeUnit;
import java.util.regex.Matcher;
import java.util.regex.Pattern;
import org.antlr.v4.runtime.ANTLRInputStream;
import org.antlr.v4.runtime.BailErrorStrategy;
import org.antlr.v4.runtime.CommonTokenStream;
import org.antlr.v4.runtime.atn.LexerATNSimulator;
import org.antlr.v4.runtime.atn.ParserATNSimulator;
import org.antlr.v4.runtime.atn.PredictionContextCache;
import org.antlr.v4.runtime.atn.PredictionMode;
import org.antlr.v4.runtime.misc.ParseCancellationException;
import org.antlr.v4.runtime.tree.ParseTreeListener;
import org.apache.commons.io.FileUtils;
import org.apache.commons.io.FilenameUtils;

public class ParseHelper {

  public static final String END_OF_HEADER = "// END OF GENERATED HEADER";

  public static Optional<TranslationUnit> maybeParseShader(File shader)
      throws IOException, ParseTimeoutException {
    return shader.isFile()
        ? Optional.of(parse(shader))
        : Optional.empty();
  }

  public static synchronized TranslationUnit parse(File file)
        throws IOException, ParseTimeoutException {
<<<<<<< HEAD
    return parseInputStream(new ByteArrayInputStream(FileUtils.readFileToByteArray(file))
    );
  }

  public static synchronized TranslationUnit parse(String string)
        throws IOException, ParseTimeoutException {
    return parseInputStream(new ByteArrayInputStream(string.getBytes(StandardCharsets.UTF_8))
    );
=======
    return parseInputStream(new ByteArrayInputStream(FileUtils.readFileToByteArray(file)),
          stripHeader, ShaderKind.fromExtension(FilenameUtils.getExtension(file.getName())));
  }

  /**
   * Parses a shader from a given string.  The shader is assumed to be a fragment shader;
   * typically the shader kind is unimportant when we parse from strings.
   * @param string The shader text to be parsed.
   * @param stripHeader True if and only if we should strip a header from the shader.
   * @return The parsed shader.
   * @throws IOException Thrown if parsing leads to an IO exception.
   * @throws ParseTimeoutException Thrown if parsing takes to long.
   */
  public static synchronized TranslationUnit parse(String string, boolean stripHeader)
        throws IOException, ParseTimeoutException {
    return parseInputStream(new ByteArrayInputStream(string.getBytes(StandardCharsets.UTF_8)),
          stripHeader, ShaderKind.FRAGMENT);
  }

  private static synchronized TranslationUnit parseInputStream(InputStream input,
        boolean stripHeader, ShaderKind shaderKind)
        throws IOException, ParseTimeoutException {
    TranslationUnit result;
    if (stripHeader) {
      ByteArrayOutputStream os = new ByteArrayOutputStream();
      stripHeader(input, os);
      byte[] fileContents = os.toByteArray();
      return parseInputStream(new ByteArrayInputStream(fileContents), shaderKind);
    }
    return parseInputStream(input, shaderKind);
>>>>>>> abbdeee5
  }

  private static synchronized TranslationUnit parseInputStream(InputStream input,
                                                               ShaderKind shaderKind)
        throws IOException, ParseTimeoutException {
    final InputStream strippedInput = stripHeader(input);
    final int timeLimit = 60;
    ParseTreeListener listener =
        new TimeoutParseTreeListener(
            System.currentTimeMillis() + TimeUnit.SECONDS.toMillis(timeLimit));
    Translation_unitContext ctx;
    try {
      try {
        strippedInput.reset();
        ctx = tryFastParse(strippedInput, listener);
      } catch (ParseCancellationException exception) {
        strippedInput.reset();
        ctx = slowParse(strippedInput, listener);
      }
    } catch (ParseTimeoutRuntimeException exception) {
      throw new ParseTimeoutException(exception);
    }

    return AstBuilder.getTranslationUnit(ctx, shaderKind);
  }

  private static Translation_unitContext tryFastParse(
        InputStream inputStream,
        ParseTreeListener listener) throws IOException {

    GLSLParser parser = getParser(inputStream, listener);
    parser.setErrorHandler(new BailErrorStrategy());
    parser.getInterpreter().setPredictionMode(PredictionMode.SLL);
    Translation_unitContext result = parser.translation_unit();
    parser.getInterpreter().clearDFA();
    return result;
  }

  private static Translation_unitContext slowParse(
        InputStream inputStream,
        ParseTreeListener listener) throws IOException {

    GLSLParser parser = getParser(inputStream, listener);
    try {
      Translation_unitContext tu = parser.translation_unit();
      if (parser.getNumberOfSyntaxErrors() > 0) {
        throw new RuntimeException("Syntax errors occurred during parsing");
      }
      return tu;
    } finally {
      parser.getInterpreter().clearDFA();
    }
  }

  private static GLSLParser getParser(
        InputStream inputStream,
        ParseTreeListener listener) throws IOException {

    ANTLRInputStream input = new ANTLRInputStream(inputStream);
    GLSLLexer lexer = new GLSLLexer(input);
    PredictionContextCache cache = new PredictionContextCache();
    lexer.setInterpreter(
          new LexerATNSimulator(lexer, lexer.getATN(),
                lexer.getInterpreter().decisionToDFA, cache));
    CommonTokenStream tokens = new CommonTokenStream(lexer);
    GLSLParser parser = new GLSLParser(tokens);
    if (listener != null) {
      parser.addParseListener(listener);
    }
    parser.setInterpreter(
          new ParserATNSimulator(parser, parser.getATN(),
                parser.getInterpreter().decisionToDFA,
                cache));
    return parser;
  }

  static InputStream stripHeader(InputStream inputStream)
        throws IOException {
    if (!containsEndOfHeader(inputStream)) {
      return inputStream;
    }
    ByteArrayOutputStream outputStream = new ByteArrayOutputStream();
    inputStream.reset();
    try (
        BufferedWriter bw = new BufferedWriter(new OutputStreamWriter(outputStream));
        BufferedReader br = new BufferedReader(new InputStreamReader(inputStream))) {
      boolean passedEndOfHeader = false;
      String line;
      while ((line = br.readLine()) != null) {
        if (passedEndOfHeader || isVersion(line) || ShadingLanguageVersion.isWebGlHint(line)) {
          bw.write(line + "\n");
        } else {
          if (line.trim().startsWith(END_OF_HEADER)) {
            passedEndOfHeader = true;
          }
        }
      }
    }
    byte[] fileContents = outputStream.toByteArray();
    return new ByteArrayInputStream(fileContents);
  }

  private static boolean isVersion(String line) {
    Pattern pattern = Pattern.compile("\\s*#\\s*version\\s*\\d+\\s*\\w*\\s*");
    Matcher matcher = pattern.matcher(line);
    return matcher.find();
  }

  private static boolean containsEndOfHeader(InputStream inputStream) throws IOException {
    BufferedReader br = new BufferedReader(new InputStreamReader(inputStream));
    try {
      String line;
      while ((line = br.readLine()) != null) {
        if (line.trim().startsWith(END_OF_HEADER)) {
          return true;
        }
      }
      return false;
    } finally {
      br.close();
    }
  }

}<|MERGE_RESOLUTION|>--- conflicted
+++ resolved
@@ -61,47 +61,22 @@
 
   public static synchronized TranslationUnit parse(File file)
         throws IOException, ParseTimeoutException {
-<<<<<<< HEAD
-    return parseInputStream(new ByteArrayInputStream(FileUtils.readFileToByteArray(file))
-    );
-  }
-
-  public static synchronized TranslationUnit parse(String string)
-        throws IOException, ParseTimeoutException {
-    return parseInputStream(new ByteArrayInputStream(string.getBytes(StandardCharsets.UTF_8))
-    );
-=======
     return parseInputStream(new ByteArrayInputStream(FileUtils.readFileToByteArray(file)),
-          stripHeader, ShaderKind.fromExtension(FilenameUtils.getExtension(file.getName())));
+        ShaderKind.fromExtension(FilenameUtils.getExtension(file.getName())));
   }
 
   /**
    * Parses a shader from a given string.  The shader is assumed to be a fragment shader;
    * typically the shader kind is unimportant when we parse from strings.
    * @param string The shader text to be parsed.
-   * @param stripHeader True if and only if we should strip a header from the shader.
    * @return The parsed shader.
    * @throws IOException Thrown if parsing leads to an IO exception.
    * @throws ParseTimeoutException Thrown if parsing takes to long.
    */
-  public static synchronized TranslationUnit parse(String string, boolean stripHeader)
+  public static synchronized TranslationUnit parse(String string)
         throws IOException, ParseTimeoutException {
     return parseInputStream(new ByteArrayInputStream(string.getBytes(StandardCharsets.UTF_8)),
-          stripHeader, ShaderKind.FRAGMENT);
-  }
-
-  private static synchronized TranslationUnit parseInputStream(InputStream input,
-        boolean stripHeader, ShaderKind shaderKind)
-        throws IOException, ParseTimeoutException {
-    TranslationUnit result;
-    if (stripHeader) {
-      ByteArrayOutputStream os = new ByteArrayOutputStream();
-      stripHeader(input, os);
-      byte[] fileContents = os.toByteArray();
-      return parseInputStream(new ByteArrayInputStream(fileContents), shaderKind);
-    }
-    return parseInputStream(input, shaderKind);
->>>>>>> abbdeee5
+        ShaderKind.FRAGMENT);
   }
 
   private static synchronized TranslationUnit parseInputStream(InputStream input,
