--- conflicted
+++ resolved
@@ -66,247 +66,6 @@
   }
 
   @Test
-<<<<<<< HEAD
-  public void reduceNestedVectors() throws Exception {
-    final String original =
-          "float f()\n"
-                + "{\n"
-                + "    vec2 GLF_merged2_0_1_1_1_1_1bc;\n"
-                + "    vec4 GLF_merged2_0_3_32_3_1_1GLF_merged3_0_1_1_1_1_1_2_1_1abca;\n"
-                + "    vec3 GLF_merged3_0_1_1_1_1_1_2_1_1abc;\n"
-                + "    GLF_merged2_0_3_32_3_1_1GLF_merged3_0_1_1_1_1_1_2_1_1abca.xyz = GLF_merged3_0_1_1_1_1_1_2_1_1abc;\n"
-                + "    float a = 1;\n"
-                + "    GLF_merged2_0_3_32_3_1_1GLF_merged3_0_1_1_1_1_1_2_1_1abca.w = a;\n"
-                + "    GLF_merged2_0_3_32_3_1_1GLF_merged3_0_1_1_1_1_1_2_1_1abca.xyz.x = GLF_merged2_0_3_32_3_1_1GLF_merged3_0_1_1_1_1_1_2_1_1abca.w;\n"
-                + "    float b = 2;\n"
-                + "    GLF_merged2_0_1_1_1_1_1bc.x = b;\n"
-                + "    GLF_merged2_0_3_32_3_1_1GLF_merged3_0_1_1_1_1_1_2_1_1abca.xyz.y = GLF_merged2_0_1_1_1_1_1bc.x;\n"
-                + "    float c = 3;\n"
-                + "    GLF_merged2_0_1_1_1_1_1bc.y = c;\n"
-                + "    GLF_merged2_0_3_32_3_1_1GLF_merged3_0_1_1_1_1_1_2_1_1abca.xyz.z = GLF_merged2_0_1_1_1_1_1bc.y;\n"
-                + "    GLF_merged3_0_1_1_1_1_1_2_1_1abc.x;\n"
-                + "    GLF_merged3_0_1_1_1_1_1_2_1_1abc.y;\n"
-                + "    GLF_merged3_0_1_1_1_1_1_2_1_1abc.z;\n"
-                + "    return GLF_merged2_0_3_32_3_1_1GLF_merged3_0_1_1_1_1_1_2_1_1abca.xyz.x;\n"
-                + "}\n";
-    final TranslationUnit tu = Helper.parse(original, false);
-    List<VectorizationReductionOpportunity> ops = VectorizationReductionOpportunities.findOpportunities(MakeShaderJobFromFragmentShader.make(tu), new ReductionOpportunityContext(false, ShadingLanguageVersion.GLSL_440,
-          new ZeroCannedRandom(), null));
-    assertEquals(7, ops.size());
-
-    // (1) remove b from GLF_merged2_0_1_1_1_1_1bc
-    final String expected1 =
-          "float f()\n"
-                + "{\n"
-                + "    vec2 GLF_merged2_0_1_1_1_1_1bc;\n"
-                + "    vec4 GLF_merged2_0_3_32_3_1_1GLF_merged3_0_1_1_1_1_1_2_1_1abca;\n"
-                + "    vec3 GLF_merged3_0_1_1_1_1_1_2_1_1abc;\n"
-                + "    GLF_merged2_0_3_32_3_1_1GLF_merged3_0_1_1_1_1_1_2_1_1abca.xyz = GLF_merged3_0_1_1_1_1_1_2_1_1abc;\n"
-                + "    float a = 1;\n"
-                + "    GLF_merged2_0_3_32_3_1_1GLF_merged3_0_1_1_1_1_1_2_1_1abca.w = a;\n"
-                + "    GLF_merged2_0_3_32_3_1_1GLF_merged3_0_1_1_1_1_1_2_1_1abca.xyz.x = GLF_merged2_0_3_32_3_1_1GLF_merged3_0_1_1_1_1_1_2_1_1abca.w;\n"
-                + "    float b = 2;\n"
-                + "    b = b;\n"
-                + "    GLF_merged2_0_3_32_3_1_1GLF_merged3_0_1_1_1_1_1_2_1_1abca.xyz.y = b;\n"
-                + "    float c = 3;\n"
-                + "    GLF_merged2_0_1_1_1_1_1bc.y = c;\n"
-                + "    GLF_merged2_0_3_32_3_1_1GLF_merged3_0_1_1_1_1_1_2_1_1abca.xyz.z = GLF_merged2_0_1_1_1_1_1bc.y;\n"
-                + "    GLF_merged3_0_1_1_1_1_1_2_1_1abc.x;\n"
-                + "    GLF_merged3_0_1_1_1_1_1_2_1_1abc.y;\n"
-                + "    GLF_merged3_0_1_1_1_1_1_2_1_1abc.z;\n"
-                + "    return GLF_merged2_0_3_32_3_1_1GLF_merged3_0_1_1_1_1_1_2_1_1abca.xyz.x;\n"
-                + "}\n";
-    ops.stream().filter(item -> item.getVectorName().equals("GLF_merged2_0_1_1_1_1_1bc") && item.getComponentName().equals("b")).findAny().get().applyReduction();
-    assertEquals(PrettyPrinterVisitor.prettyPrintAsString(Helper.parse(expected1, false)), PrettyPrinterVisitor.prettyPrintAsString(tu));
-
-    // (2) remove b from GLF_merged3_0_1_1_1_1_1_2_1_1abc
-    final String expected2 =
-          "float f()\n"
-                + "{\n"
-                + "    vec2 GLF_merged2_0_1_1_1_1_1bc;\n"
-                + "    vec4 GLF_merged2_0_3_32_3_1_1GLF_merged3_0_1_1_1_1_1_2_1_1abca;\n"
-                + "    vec3 GLF_merged3_0_1_1_1_1_1_2_1_1abc;\n"
-                + "    GLF_merged2_0_3_32_3_1_1GLF_merged3_0_1_1_1_1_1_2_1_1abca.xyz = GLF_merged3_0_1_1_1_1_1_2_1_1abc;\n"
-                + "    float a = 1;\n"
-                + "    GLF_merged2_0_3_32_3_1_1GLF_merged3_0_1_1_1_1_1_2_1_1abca.w = a;\n"
-                + "    GLF_merged2_0_3_32_3_1_1GLF_merged3_0_1_1_1_1_1_2_1_1abca.xyz.x = GLF_merged2_0_3_32_3_1_1GLF_merged3_0_1_1_1_1_1_2_1_1abca.w;\n"
-                + "    float b = 2;\n"
-                + "    b = b;\n"
-                + "    GLF_merged2_0_3_32_3_1_1GLF_merged3_0_1_1_1_1_1_2_1_1abca.xyz.y = b;\n"
-                + "    float c = 3;\n"
-                + "    GLF_merged2_0_1_1_1_1_1bc.y = c;\n"
-                + "    GLF_merged2_0_3_32_3_1_1GLF_merged3_0_1_1_1_1_1_2_1_1abca.xyz.z = GLF_merged2_0_1_1_1_1_1bc.y;\n"
-                + "    GLF_merged3_0_1_1_1_1_1_2_1_1abc.x;\n"
-                + "    b;\n"
-                + "    GLF_merged3_0_1_1_1_1_1_2_1_1abc.z;\n"
-                + "    return GLF_merged2_0_3_32_3_1_1GLF_merged3_0_1_1_1_1_1_2_1_1abca.xyz.x;\n"
-                + "}\n";
-    ops.stream().filter(item -> item.getVectorName().equals("GLF_merged3_0_1_1_1_1_1_2_1_1abc") && item.getComponentName().equals("b")).findAny().get().applyReduction();
-    assertEquals(PrettyPrinterVisitor.prettyPrintAsString(Helper.parse(expected2, false)), PrettyPrinterVisitor.prettyPrintAsString(tu));
-
-    // (3) remove GLF_merged3_0_1_1_1_1_1_2_1_1abc from GLF_merged2_0_3_32_3_1_1GLF_merged3_0_1_1_1_1_1_2_1_1abca
-    final String expected3 =
-          "float f()\n"
-                + "{\n"
-                + "    vec2 GLF_merged2_0_1_1_1_1_1bc;\n"
-                + "    vec4 GLF_merged2_0_3_32_3_1_1GLF_merged3_0_1_1_1_1_1_2_1_1abca;\n"
-                + "    vec3 GLF_merged3_0_1_1_1_1_1_2_1_1abc;\n"
-                + "    GLF_merged3_0_1_1_1_1_1_2_1_1abc = GLF_merged3_0_1_1_1_1_1_2_1_1abc;\n"
-                + "    float a = 1;\n"
-                + "    GLF_merged2_0_3_32_3_1_1GLF_merged3_0_1_1_1_1_1_2_1_1abca.w = a;\n"
-                + "    GLF_merged3_0_1_1_1_1_1_2_1_1abc.x = GLF_merged2_0_3_32_3_1_1GLF_merged3_0_1_1_1_1_1_2_1_1abca.w;\n"
-                + "    float b = 2;\n"
-                + "    b = b;\n"
-                + "    GLF_merged3_0_1_1_1_1_1_2_1_1abc.y = b;\n"
-                + "    float c = 3;\n"
-                + "    GLF_merged2_0_1_1_1_1_1bc.y = c;\n"
-                + "    GLF_merged3_0_1_1_1_1_1_2_1_1abc.z = GLF_merged2_0_1_1_1_1_1bc.y;\n"
-                + "    GLF_merged3_0_1_1_1_1_1_2_1_1abc.x;\n"
-                + "    b;\n"
-                + "    GLF_merged3_0_1_1_1_1_1_2_1_1abc.z;\n"
-                + "    return GLF_merged3_0_1_1_1_1_1_2_1_1abc.x;\n"
-                + "}\n";
-    ops.stream().filter(item -> item.getVectorName().equals("GLF_merged2_0_3_32_3_1_1GLF_merged3_0_1_1_1_1_1_2_1_1abca") && item.getComponentName().equals("GLF_merged3_0_1_1_1_1_1_2_1_1abc")).findAny().get().applyReduction();
-    assertEquals(PrettyPrinterVisitor.prettyPrintAsString(Helper.parse(expected3, false)), PrettyPrinterVisitor.prettyPrintAsString(tu));
-
-    // (4) remove a from GLF_merged2_0_3_32_3_1_1GLF_merged3_0_1_1_1_1_1_2_1_1abca
-    final String expected4 =
-          "float f()\n"
-                + "{\n"
-                + "    vec2 GLF_merged2_0_1_1_1_1_1bc;\n"
-                + "    vec4 GLF_merged2_0_3_32_3_1_1GLF_merged3_0_1_1_1_1_1_2_1_1abca;\n"
-                + "    vec3 GLF_merged3_0_1_1_1_1_1_2_1_1abc;\n"
-                + "    GLF_merged3_0_1_1_1_1_1_2_1_1abc = GLF_merged3_0_1_1_1_1_1_2_1_1abc;\n"
-                + "    float a = 1;\n"
-                + "    a = a;\n"
-                + "    GLF_merged3_0_1_1_1_1_1_2_1_1abc.x = a;\n"
-                + "    float b = 2;\n"
-                + "    b = b;\n"
-                + "    GLF_merged3_0_1_1_1_1_1_2_1_1abc.y = b;\n"
-                + "    float c = 3;\n"
-                + "    GLF_merged2_0_1_1_1_1_1bc.y = c;\n"
-                + "    GLF_merged3_0_1_1_1_1_1_2_1_1abc.z = GLF_merged2_0_1_1_1_1_1bc.y;\n"
-                + "    GLF_merged3_0_1_1_1_1_1_2_1_1abc.x;\n"
-                + "    b;\n"
-                + "    GLF_merged3_0_1_1_1_1_1_2_1_1abc.z;\n"
-                + "    return GLF_merged3_0_1_1_1_1_1_2_1_1abc.x;\n"
-                + "}\n";
-    ops.stream().filter(item -> item.getVectorName().equals("GLF_merged2_0_3_32_3_1_1GLF_merged3_0_1_1_1_1_1_2_1_1abca") && item.getComponentName().equals("a")).findAny().get().applyReduction();
-    assertEquals(PrettyPrinterVisitor.prettyPrintAsString(Helper.parse(expected4, false)), PrettyPrinterVisitor.prettyPrintAsString(tu));
-
-    ops = VectorizationReductionOpportunities.findOpportunities(MakeShaderJobFromFragmentShader.make(tu), new ReductionOpportunityContext(false, ShadingLanguageVersion.GLSL_440,
-          new ZeroCannedRandom(), null));
-    assertEquals(4, ops.size());
-
-    // (5) remove c from GLF_merged2_0_1_1_1_1_1bc
-    final String expected5 =
-          "float f()\n"
-                + "{\n"
-                + "    vec2 GLF_merged2_0_1_1_1_1_1bc;\n"
-                + "    vec4 GLF_merged2_0_3_32_3_1_1GLF_merged3_0_1_1_1_1_1_2_1_1abca;\n"
-                + "    vec3 GLF_merged3_0_1_1_1_1_1_2_1_1abc;\n"
-                + "    GLF_merged3_0_1_1_1_1_1_2_1_1abc = GLF_merged3_0_1_1_1_1_1_2_1_1abc;\n"
-                + "    float a = 1;\n"
-                + "    a = a;\n"
-                + "    GLF_merged3_0_1_1_1_1_1_2_1_1abc.x = a;\n"
-                + "    float b = 2;\n"
-                + "    b = b;\n"
-                + "    GLF_merged3_0_1_1_1_1_1_2_1_1abc.y = b;\n"
-                + "    float c = 3;\n"
-                + "    c = c;\n"
-                + "    GLF_merged3_0_1_1_1_1_1_2_1_1abc.z = c;\n"
-                + "    GLF_merged3_0_1_1_1_1_1_2_1_1abc.x;\n"
-                + "    b;\n"
-                + "    GLF_merged3_0_1_1_1_1_1_2_1_1abc.z;\n"
-                + "    return GLF_merged3_0_1_1_1_1_1_2_1_1abc.x;\n"
-                + "}\n";
-    ops.stream().filter(item -> item.getVectorName().equals("GLF_merged2_0_1_1_1_1_1bc") && item.getComponentName().equals("c")).findAny().get().applyReduction();
-    assertEquals(PrettyPrinterVisitor.prettyPrintAsString(Helper.parse(expected5, false)), PrettyPrinterVisitor.prettyPrintAsString(tu));
-
-    // (6) remove a from GLF_merged3_0_1_1_1_1_1_2_1_1abc
-    final String expected6 =
-          "float f()\n"
-                + "{\n"
-                + "    vec2 GLF_merged2_0_1_1_1_1_1bc;\n"
-                + "    vec4 GLF_merged2_0_3_32_3_1_1GLF_merged3_0_1_1_1_1_1_2_1_1abca;\n"
-                + "    vec3 GLF_merged3_0_1_1_1_1_1_2_1_1abc;\n"
-                + "    GLF_merged3_0_1_1_1_1_1_2_1_1abc = GLF_merged3_0_1_1_1_1_1_2_1_1abc;\n"
-                + "    float a = 1;\n"
-                + "    a = a;\n"
-                + "    a = a;\n"
-                + "    float b = 2;\n"
-                + "    b = b;\n"
-                + "    GLF_merged3_0_1_1_1_1_1_2_1_1abc.y = b;\n"
-                + "    float c = 3;\n"
-                + "    c = c;\n"
-                + "    GLF_merged3_0_1_1_1_1_1_2_1_1abc.z = c;\n"
-                + "    a;\n"
-                + "    b;\n"
-                + "    GLF_merged3_0_1_1_1_1_1_2_1_1abc.z;\n"
-                + "    return a;\n"
-                + "}\n";
-    ops.stream().filter(item -> item.getVectorName().equals("GLF_merged3_0_1_1_1_1_1_2_1_1abc") && item.getComponentName().equals("a")).findAny().get().applyReduction();
-    assertEquals(PrettyPrinterVisitor.prettyPrintAsString(Helper.parse(expected6, false)), PrettyPrinterVisitor.prettyPrintAsString(tu));
-
-    // (7) remove b from GLF_merged3_0_1_1_1_1_1_2_1_1abc
-    final String expected7 =
-          "float f()\n"
-                + "{\n"
-                + "    vec2 GLF_merged2_0_1_1_1_1_1bc;\n"
-                + "    vec4 GLF_merged2_0_3_32_3_1_1GLF_merged3_0_1_1_1_1_1_2_1_1abca;\n"
-                + "    vec3 GLF_merged3_0_1_1_1_1_1_2_1_1abc;\n"
-                + "    GLF_merged3_0_1_1_1_1_1_2_1_1abc = GLF_merged3_0_1_1_1_1_1_2_1_1abc;\n"
-                + "    float a = 1;\n"
-                + "    a = a;\n"
-                + "    a = a;\n"
-                + "    float b = 2;\n"
-                + "    b = b;\n"
-                + "    b = b;\n"
-                + "    float c = 3;\n"
-                + "    c = c;\n"
-                + "    GLF_merged3_0_1_1_1_1_1_2_1_1abc.z = c;\n"
-                + "    a;\n"
-                + "    b;\n"
-                + "    GLF_merged3_0_1_1_1_1_1_2_1_1abc.z;\n"
-                + "    return a;\n"
-                + "}\n";
-    ops.stream().filter(item -> item.getVectorName().equals("GLF_merged3_0_1_1_1_1_1_2_1_1abc") && item.getComponentName().equals("b")).findAny().get().applyReduction();
-    assertEquals(PrettyPrinterVisitor.prettyPrintAsString(Helper.parse(expected7, false)), PrettyPrinterVisitor.prettyPrintAsString(tu));
-
-    // (8) remove c from GLF_merged3_0_1_1_1_1_1_2_1_1abc
-    final String expected8 =
-          "float f()\n"
-                + "{\n"
-                + "    vec2 GLF_merged2_0_1_1_1_1_1bc;\n"
-                + "    vec4 GLF_merged2_0_3_32_3_1_1GLF_merged3_0_1_1_1_1_1_2_1_1abca;\n"
-                + "    vec3 GLF_merged3_0_1_1_1_1_1_2_1_1abc;\n"
-                + "    GLF_merged3_0_1_1_1_1_1_2_1_1abc = GLF_merged3_0_1_1_1_1_1_2_1_1abc;\n"
-                + "    float a = 1;\n"
-                + "    a = a;\n"
-                + "    a = a;\n"
-                + "    float b = 2;\n"
-                + "    b = b;\n"
-                + "    b = b;\n"
-                + "    float c = 3;\n"
-                + "    c = c;\n"
-                + "    c = c;\n"
-                + "    a;\n"
-                + "    b;\n"
-                + "    c;\n"
-                + "    return a;\n"
-                + "}\n";
-    ops.stream().filter(item -> item.getVectorName().equals("GLF_merged3_0_1_1_1_1_1_2_1_1abc") && item.getComponentName().equals("c")).findAny().get().applyReduction();
-    assertEquals(PrettyPrinterVisitor.prettyPrintAsString(Helper.parse(expected8, false)), PrettyPrinterVisitor.prettyPrintAsString(tu));
-
-    ops = VectorizationReductionOpportunities.findOpportunities(MakeShaderJobFromFragmentShader.make(tu), new ReductionOpportunityContext(false, ShadingLanguageVersion.GLSL_440,
-          new ZeroCannedRandom(), null));
-    assertEquals(0, ops.size());
-
-  }
-
-  @Test
-=======
->>>>>>> 17b73790
   public void testIncompatibleDeclaration() throws Exception {
     final String original =
           "float f()\n"
