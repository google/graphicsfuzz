--- conflicted
+++ resolved
@@ -121,14 +121,9 @@
       new PrettyPrinterVisitor(System.out).visit(tu);
 
       PrintStream ps = new PrintStream(new FileOutputStream(tempFile));
-<<<<<<< HEAD
       PrettyPrinterVisitor ppv = new PrettyPrinterVisitor(ps,
           PrettyPrinterVisitor.DEFAULT_INDENTATION_WIDTH,
           PrettyPrinterVisitor.DEFAULT_NEWLINE_SUPPLIER, true, Optional.empty());
-=======
-      Helper.emitDefines(ps, ShadingLanguageVersion.ESSL_100, true);
-      PrettyPrinterVisitor ppv = new PrettyPrinterVisitor(ps);
->>>>>>> abbdeee5
       ppv.visit(tu);
       ps.close();
       ExecResult result = ToolHelper.runValidatorOnShader(RedirectType.TO_BUFFER, tempFile);
