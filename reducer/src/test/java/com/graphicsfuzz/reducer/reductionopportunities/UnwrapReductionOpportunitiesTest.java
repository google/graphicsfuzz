--- conflicted
+++ resolved
@@ -153,15 +153,9 @@
         + "  }"
         + "}";
     assertEquals(PrettyPrinterVisitor.prettyPrintAsString(tu), PrettyPrinterVisitor.prettyPrintAsString(Helper.parse(expected2, false)));
-<<<<<<< HEAD
     remainingOps = StmtReductionOpportunities.findOpportunities(MakeShaderJobFromFragmentShader.make(tu),
-        new ReductionOpportunityContext(false, version, generator, null));
+          new ReductionOpportunityContext(false, version, generator, idGenerator), fileOps);
     assertEquals(3, remainingOps.size());
-=======
-    remainingOps = ReductionOpportunities.getReductionOpportunities(MakeShaderJobFromFragmentShader.make(tu),
-          new ReductionOpportunityContext(false, version, generator, idGenerator), fileOps);
-    assertEquals(1, remainingOps.size());
->>>>>>> cb07c7bf
     remainingOps.get(0).applyReduction();
     remainingOps.get(1).applyReduction();
     remainingOps.get(2).applyReduction();
