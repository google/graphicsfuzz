--- conflicted
+++ resolved
@@ -91,13 +91,8 @@
         IReductionOpportunityFinder.inlineInitializerFinder(),
         IReductionOpportunityFinder.inlineFunctionFinder(),
         IReductionOpportunityFinder.unusedParamFinder(),
-<<<<<<< HEAD
         IReductionOpportunityFinder.foldConstantFinder(),
-        IReductionOpportunityFinder.redundantUniformMetadataFinder()
-    }) {
-=======
-        IReductionOpportunityFinder.foldConstantFinder())) {
->>>>>>> 79dd9a9c
+        IReductionOpportunityFinder.redundantUniformMetadataFinder())) {
       cleanupPasses.add(new SystematicReductionPass(context,
           verbose,
           finder));
