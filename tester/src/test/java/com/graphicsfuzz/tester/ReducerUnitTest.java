/*
 * Copyright 2018 The GraphicsFuzz Project Authors
 *
 * Licensed under the Apache License, Version 2.0 (the "License");
 * you may not use this file except in compliance with the License.
 * You may obtain a copy of the License at
 *
 *     https://www.apache.org/licenses/LICENSE-2.0
 *
 * Unless required by applicable law or agreed to in writing, software
 * distributed under the License is distributed on an "AS IS" BASIS,
 * WITHOUT WARRANTIES OR CONDITIONS OF ANY KIND, either express or implied.
 * See the License for the specific language governing permissions and
 * limitations under the License.
 */

package com.graphicsfuzz.tester;

import static org.junit.Assert.assertEquals;

import com.graphicsfuzz.common.ast.TranslationUnit;
import com.graphicsfuzz.common.ast.expr.BinOp;
import com.graphicsfuzz.common.ast.expr.BinaryExpr;
import com.graphicsfuzz.common.ast.expr.FloatConstantExpr;
import com.graphicsfuzz.common.ast.expr.MemberLookupExpr;
import com.graphicsfuzz.common.ast.expr.VariableIdentifierExpr;
import com.graphicsfuzz.common.glslversion.ShadingLanguageVersion;
import com.graphicsfuzz.common.tool.PrettyPrinterVisitor;
import com.graphicsfuzz.common.transformreduce.Constants;
import com.graphicsfuzz.common.transformreduce.GlslShaderJob;
import com.graphicsfuzz.common.transformreduce.ShaderJob;
import com.graphicsfuzz.common.util.EmitShaderHelper;
import com.graphicsfuzz.common.util.FileHelper;
import com.graphicsfuzz.common.util.ShaderJobFileOperations;
import com.graphicsfuzz.util.ExecHelper.RedirectType;
import com.graphicsfuzz.util.ExecResult;
import com.graphicsfuzz.common.util.Helper;
import com.graphicsfuzz.common.util.IRandom;
import com.graphicsfuzz.common.util.IdGenerator;
import com.graphicsfuzz.common.util.ParseHelper;
import com.graphicsfuzz.common.util.ParseTimeoutException;
import com.graphicsfuzz.common.util.RandomWrapper;
import com.graphicsfuzz.common.util.ShaderKind;
import com.graphicsfuzz.util.ToolHelper;
import com.graphicsfuzz.common.util.UniformsInfo;
import com.graphicsfuzz.generator.tool.Generate;
import com.graphicsfuzz.generator.transformation.ITransformation;
import com.graphicsfuzz.generator.transformation.controlflow.AddDeadOutputVariableWrites;
import com.graphicsfuzz.generator.transformation.controlflow.AddJumpStmts;
import com.graphicsfuzz.generator.transformation.controlflow.AddLiveOutputVariableWrites;
import com.graphicsfuzz.generator.transformation.controlflow.SplitForLoops;
import com.graphicsfuzz.generator.transformation.donation.DonateDeadCode;
import com.graphicsfuzz.generator.transformation.donation.DonateLiveCode;
import com.graphicsfuzz.generator.transformation.mutator.MutateExpressions;
import com.graphicsfuzz.generator.transformation.outliner.OutlineStatements;
import com.graphicsfuzz.generator.util.GenerationParams;
import com.graphicsfuzz.generator.util.TransformationProbabilities;
import com.graphicsfuzz.reducer.CheckAstFeatureVisitor;
import com.graphicsfuzz.reducer.CheckAstFeaturesFileJudge;
import com.graphicsfuzz.reducer.IFileJudge;
import com.graphicsfuzz.reducer.ReductionDriver;
import com.graphicsfuzz.reducer.reductionopportunities.IReductionOpportunity;
import com.graphicsfuzz.reducer.reductionopportunities.ReductionOpportunities;
import com.graphicsfuzz.reducer.reductionopportunities.ReductionOpportunityContext;
import com.graphicsfuzz.reducer.tool.RandomFileJudge;
import com.graphicsfuzz.reducer.tool.Reduce;
import java.io.File;
import java.io.FileNotFoundException;
import java.io.FileOutputStream;
import java.io.IOException;
import java.io.PrintStream;
import java.nio.charset.StandardCharsets;
import java.nio.file.Paths;
import java.util.ArrayList;
import java.util.Arrays;
import java.util.List;
import java.util.Optional;
import java.util.function.Supplier;
import org.apache.commons.io.FileUtils;
import org.apache.commons.io.FilenameUtils;
import org.bytedeco.javacpp.opencv_core.Mat;
import org.junit.Assert;
import org.junit.Rule;
import org.junit.Test;
import org.junit.rules.TemporaryFolder;

public class ReducerUnitTest {

  // TODO: Use ShaderJobFileOperations everywhere.
  private final ShaderJobFileOperations fileOps = new ShaderJobFileOperations();

  @Rule
  public TemporaryFolder temporaryFolder = new TemporaryFolder();

  @Test
  public void testReductionSteps() throws Exception {
    List<ITransformationSupplier> transformations = new ArrayList<>();
    int seed = 0;
    for (File originalShader : Util.getReferences()) {
      testGenerateAndReduce(originalShader, transformations, new RandomWrapper(seed));
      seed++;
    }
  }

  private void testGenerateAndReduce(File originalShader, List<ITransformationSupplier> transformations,
      RandomWrapper generator) throws Exception {
    final ShadingLanguageVersion shadingLanguageVersion = ShadingLanguageVersion.ESSL_100;
    final Mat referenceImage =
        Util.renderShaderIfNeeded(
            shadingLanguageVersion,
            originalShader,
            temporaryFolder,
            false,
            fileOps);
    final UniformsInfo uniformsInfo = new UniformsInfo(
          new File(FilenameUtils.removeExtension(originalShader.getAbsolutePath()) + ".json"));
    final TranslationUnit tu = generateSizeLimitedShader(originalShader, transformations, generator,
        shadingLanguageVersion);
    Generate.addInjectionSwitchIfNotPresent(tu);
    Generate.setInjectionSwitch(uniformsInfo);
    Generate.randomiseUnsetUniforms(tu, uniformsInfo, generator);

    final IdGenerator idGenerator = new IdGenerator();

    for (int step = 0; step < 10; step++) {
      List<IReductionOpportunity> ops = ReductionOpportunities.getReductionOpportunities(
          new GlslShaderJob(Optional.empty(), new UniformsInfo(), tu),
          new ReductionOpportunityContext(false, shadingLanguageVersion, generator, idGenerator),
          fileOps);
      if (ops.isEmpty()) {
        break;
      }
      System.err.println("Step: " + step + "; ops: " + ops.size());
      ops.get(generator.nextInt(ops.size())).applyReduction();

      final Mat variantImage =
          Util.validateAndGetImage(
              tu,
              Optional.of(uniformsInfo),
              originalShader.getName() + "_reduced_" + step + ".frag",
              shadingLanguageVersion,
              ShaderKind.FRAGMENT,
              temporaryFolder,
              fileOps);
      Util.assertImagesEquals(referenceImage, variantImage);
    }

  }

  private TranslationUnit generateSizeLimitedShader(File originalShader,
      List<ITransformationSupplier> transformations, IRandom generator,
      ShadingLanguageVersion shadingLanguageVersion) throws IOException, ParseTimeoutException {
    while (true) {
      List<ITransformationSupplier> transformationsCopy = new ArrayList<>();
      transformationsCopy.addAll(transformations);
      final TranslationUnit tu = ParseHelper.parse(originalShader, false);
      for (int i = 0; i < 4; i++) {
        getTransformation(transformationsCopy, generator).apply(
            tu, TransformationProbabilities.DEFAULT_PROBABILITIES, shadingLanguageVersion,
            generator, GenerationParams.normal(ShaderKind.FRAGMENT));
      }
      File tempFile = temporaryFolder.newFile();
      Helper.emitShader(shadingLanguageVersion, tu, new PrintStream(
          new FileOutputStream(tempFile)));
      final int maxBytes = 100000;
      if (tempFile.length() <= maxBytes) {
        return tu;
      }
    }
  }

  private ITransformation getTransformation(List<ITransformationSupplier> transformations,
      IRandom generator) throws IOException {
    if (transformations.isEmpty()) {
      transformations.addAll(getTransformations());
    }
    return transformations.remove(generator.nextInt(transformations.size())).get();
  }

  private List<ITransformationSupplier> getTransformations() {
    List<ITransformationSupplier> result = new ArrayList<>();
    result.add(() -> new AddJumpStmts());
    result.add(() -> new MutateExpressions());
    result.add(() -> new OutlineStatements(new IdGenerator()));
    result.add(() -> new SplitForLoops());
    result.add(() -> new DonateDeadCode(
            TransformationProbabilities.DEFAULT_PROBABILITIES::donateDeadCodeAtStmt,
            Util.createDonorsFolder(temporaryFolder),
            GenerationParams.normal(ShaderKind.FRAGMENT)));
    result.add(() -> new DonateLiveCode(
            TransformationProbabilities.likelyDonateLiveCode()::donateLiveCodeAtStmt,
            Util.createDonorsFolder(temporaryFolder),
            GenerationParams.normal(ShaderKind.FRAGMENT),
            true));
    result.add(() -> new AddDeadOutputVariableWrites());
    result.add(() -> new AddLiveOutputVariableWrites());
    return result;
  }

  public void reduceRepeatedly(String shader, int numIterations,
        int threshold,
        boolean throwExceptionOnInvalid) throws Exception {

    final File shaderFile =
        Paths.get(TestShadersDirectory.getTestShadersDirectory(), "reducerregressions", shader).toFile();

    // Introducing shaderJobFile even though the rest of the code does not use it yet.
    final File shaderJobFile = FileHelper.replaceExtension(shaderFile, ".json");

    final ShadingLanguageVersion shadingLanguageVersion =
        ShadingLanguageVersion
            .getGlslVersionFromFirstTwoLines(
                fileOps.getFirstTwoLinesOfShader(shaderJobFile, ShaderKind.FRAGMENT));

    // TODO: Use shaderJobFile.
    final TranslationUnit tu = ParseHelper.parse(shaderFile, true);

    IRandom generator = new RandomWrapper(4);

    for (int i = 0; i < numIterations; i++) {

      ShaderJob initialState = new GlslShaderJob(
          Optional.empty(),
          new UniformsInfo(
<<<<<<< HEAD
              new File(Helper.jsonFilenameForShader(shaderFile.getAbsolutePath()))),
          tu);
=======
              new File(FilenameUtils.removeExtension(shaderFile.getAbsolutePath()) + ".json")),
          Optional.empty());
>>>>>>> a914a408

      final String shaderJobShortName = FilenameUtils.removeExtension(shaderFile.getName());

      new ReductionDriver(new ReductionOpportunityContext(false,
          shadingLanguageVersion, generator,
            new IdGenerator()), false, fileOps, initialState)
            .doReduction(shaderJobShortName, 0,
                  new RandomFileJudge(generator, threshold, throwExceptionOnInvalid, fileOps),
                  temporaryFolder.newFolder(),
                  100);
    }

  }

  @Test
  public void reducerRegression1() throws Exception  {
    reduceRepeatedly("shader1.frag", 10, 10, true);
  }

  @Test
  public void reducerRegression2() throws Exception {
    reduceRepeatedly("shader2.frag", 7, 10, false);
  }

  @Test
  public void reducerRegression3() throws Exception {
    reduceRepeatedly("shader3.frag", 10, 3, true);
  }

  @Test
  public void reducerRegression4() throws Exception {
    reduceRepeatedly("shader3.frag", 10, 10, true);
  }

  @Test
  public void testCrunchThroughLiveCode() throws Exception {
    final IFileJudge involvesSpecificBinaryOperator =
          new CheckAstFeaturesFileJudge(Arrays.asList(() -> new CheckAstFeatureVisitor() {
              @Override
              public void visitBinaryExpr(BinaryExpr binaryExpr) {
                super.visitBinaryExpr(binaryExpr);
                if (binaryExpr.getOp() == BinOp.MUL
                      && binaryExpr.getLhs() instanceof VariableIdentifierExpr
                      && ((VariableIdentifierExpr) binaryExpr.getLhs()).getName()
                      .equals("GLF_live3lifetimeFrac")
                      && binaryExpr.getRhs() instanceof VariableIdentifierExpr
                      && ((VariableIdentifierExpr) binaryExpr.getRhs()).getName()
                      .equals("GLF_live3initialDistance")) {
                  trigger();
                }
              }
            }), ShaderKind.FRAGMENT, fileOps);

    final File shaderFile = Paths.get(TestShadersDirectory.getTestShadersDirectory(),
        "reducerregressions", "misc1.frag").toFile();
    final String outputFilesPrefix = runReductionOnShader(shaderFile, involvesSpecificBinaryOperator);
    PrettyPrinterVisitor.prettyPrintAsString(ParseHelper.parse(new File(temporaryFolder.getRoot(),
            outputFilesPrefix + ".frag"),
        true));
    // TODO: assert something about the result.
  }

  @Test
  public void testIntricateReduction() throws Exception {

    final Supplier<CheckAstFeatureVisitor> involvesFloatLiteral1 = () -> new CheckAstFeatureVisitor() {
      @Override
      public void visitFloatConstantExpr(FloatConstantExpr floatConstantExpr) {
        super.visitFloatConstantExpr(floatConstantExpr);
        if (floatConstantExpr.getValue().equals("7066.7300")) {
          trigger();
        }
      }
    };

    final Supplier<CheckAstFeatureVisitor> involvesFloatLiteral2 = () -> new CheckAstFeatureVisitor() {
      @Override
      public void visitFloatConstantExpr(FloatConstantExpr floatConstantExpr) {
        super.visitFloatConstantExpr(floatConstantExpr);
        if (floatConstantExpr.getValue().equals("1486.9927")) {
          trigger();
        }
      }
    };

    final Supplier<CheckAstFeatureVisitor> involvesVariable1 = () -> new CheckAstFeatureVisitor() {
      @Override
      public void visitVariableIdentifierExpr(VariableIdentifierExpr variableIdentifierExpr) {
        super.visitVariableIdentifierExpr(variableIdentifierExpr);
        if (variableIdentifierExpr.getName().equals("GLF_live2pixel")) {
          trigger();
        }
      }
    };

    final Supplier<CheckAstFeatureVisitor> involvesVariable2 = () -> new CheckAstFeatureVisitor() {
      @Override
      public void visitVariableIdentifierExpr(VariableIdentifierExpr variableIdentifierExpr) {
        super.visitVariableIdentifierExpr(variableIdentifierExpr);
        if (variableIdentifierExpr.getName().equals("GLF_live2color")) {
          trigger();
        }
      }
    };

    final Supplier<CheckAstFeatureVisitor> involvesVariable3 = () -> new CheckAstFeatureVisitor() {
      @Override
      public void visitVariableIdentifierExpr(VariableIdentifierExpr variableIdentifierExpr) {
        super.visitVariableIdentifierExpr(variableIdentifierExpr);
        if (variableIdentifierExpr.getName().equals("GLF_live0INNER_ITERS")) {
          trigger();
        }
      }
    };

    final Supplier<CheckAstFeatureVisitor> involvesSpecialAssignment = () -> new CheckAstFeatureVisitor() {
      @Override
      public void visitBinaryExpr(BinaryExpr binaryExpr) {
        super.visitBinaryExpr(binaryExpr);
        if (binaryExpr.getOp() != BinOp.ASSIGN) {
          return;
        }
        if (!(binaryExpr.getLhs() instanceof MemberLookupExpr)) {
          return;
        }
        if (!(((MemberLookupExpr) binaryExpr.getLhs()).getStructure() instanceof VariableIdentifierExpr)) {
          return;
        }
        if (!((VariableIdentifierExpr)((MemberLookupExpr) binaryExpr.getLhs()).getStructure()).getName()
              .equals("GLF_merged2_0_1_10_1_1_11GLF_live0tGLF_live0v2")) {
          return;
        }
        if (!((MemberLookupExpr) binaryExpr.getLhs()).getMember().equals("y")) {
          return;
        }
        if (!(binaryExpr.getRhs() instanceof VariableIdentifierExpr)) {
          return;
        }
        if (!(((VariableIdentifierExpr) binaryExpr.getRhs()).getName().equals("GLF_live0v2"))) {
          return;
        }
        trigger();
      }
    };

    IFileJudge judge = new CheckAstFeaturesFileJudge(Arrays.asList(
          involvesFloatLiteral1, involvesFloatLiteral2, involvesVariable1, involvesVariable2, involvesVariable3, involvesSpecialAssignment),
          ShaderKind.FRAGMENT, fileOps);
    final File shaderFile = Paths.get(TestShadersDirectory.getTestShadersDirectory(),
        "reducerregressions", "intricate.frag").toFile();
    final String outputFilesPrefix = runReductionOnShader(shaderFile, judge);
    PrettyPrinterVisitor.prettyPrintAsString(ParseHelper.parse(new File(temporaryFolder.getRoot(),
            outputFilesPrefix + ".frag"),
        true));
  }

  private String runReductionOnShader(File shaderFile, IFileJudge fileJudge)
        throws IOException, ParseTimeoutException {
    final String shaderJobShortName = FilenameUtils.removeExtension(shaderFile.getName());
    // Introducing shaderJobFile even though the rest of the code does not use it yet.
    Assert.assertTrue(shaderFile.toString().endsWith(".frag"));
    final File shaderJobFile = FileHelper.replaceExtension(shaderFile, ".json");
    final ShadingLanguageVersion version =
        ShadingLanguageVersion.getGlslVersionFromFirstTwoLines(
            fileOps.getFirstTwoLinesOfShader(shaderJobFile, ShaderKind.FRAGMENT));
    // TODO: Use shaderJobFile.
    final IRandom generator = new RandomWrapper(0);
    final TranslationUnit tu = ParseHelper.parse(shaderFile, true);
    final ShaderJob state = new GlslShaderJob(
        Optional.empty(),
<<<<<<< HEAD
        new UniformsInfo(new File(Helper.jsonFilenameForShader(shaderFile.getAbsolutePath()))),
        tu);
=======
        Optional.of(tu),
        new UniformsInfo(new File(FilenameUtils.removeExtension(shaderFile.getAbsolutePath()) +
            ".json")),
        Optional.empty());
>>>>>>> a914a408
    FileUtils.copyFile(shaderFile, new File(temporaryFolder.getRoot(), shaderFile.getName()));
    FileUtils.copyFile(shaderFile, new File(temporaryFolder.getRoot(),
        shaderJobShortName + ".json"));
    return new ReductionDriver(new ReductionOpportunityContext(false, version, generator, new IdGenerator()), false, fileOps, state)
        .doReduction(shaderJobShortName, 0,
          fileJudge, temporaryFolder.getRoot(), -1);
  }

  @Test
  public void testBasicReduction() throws Exception {

    final String program =
          EmitShaderHelper.getDefinesString(
                ShadingLanguageVersion.ESSL_100,
                Helper::glfMacros,
                Optional.empty()) + "\n"
          + "void main() {"
          + "  float x = 0.0;"
          + "  float y = 0.0;"
          + "  x = x + 0.1 + y + y + y + y + y;"
          + "  x = x + 0.1 + y + y + y + y + y;"
          + "  x = x + 0.1 + y + y + y + y + y;"
          + "  x = x + 0.1 + y + y + y + y + y;"
          + "  x = x + 0.1 + y + y + y + y + y;"
          + "  x = x + 0.1 + y + y + y + y + y;"
          + "  x = x + 0.1 + y + y + y + y + y;"
          + "  x = x + 0.1 + y + y + y + y + y;"
          + "  x = x + 0.1 + y + y + y + y + y;"
          + "  x = x + 0.1 + y + y + y + y + y;"
          + "  gl_FragColor = vec4(x, 0.0, 0.0, 1.0);"
          + "}";
    final File reference = temporaryFolder.newFile("reference.frag");
    final File referenceJson = temporaryFolder.newFile("reference.json");
    final File referenceImage = temporaryFolder.newFile("reference.png");
    final File referenceJsonFakeResult = temporaryFolder.newFile("reference.info.json");
    FileUtils.writeStringToFile(reference, program, StandardCharsets.UTF_8);
    FileUtils.writeStringToFile(referenceJson, "{ }", StandardCharsets.UTF_8);
    FileUtils.writeStringToFile(referenceJsonFakeResult, "{ }", StandardCharsets.UTF_8);

    final ExecResult referenceResult = ToolHelper.runSwiftshaderOnShader(RedirectType.TO_LOG,
          reference, referenceImage, false);
    assertEquals(0, referenceResult.res);

    final File output = temporaryFolder.newFolder();

    int numSteps = 20;

    Reduce.mainHelper(new String[] {
          referenceJson.getAbsolutePath(),
          "--swiftshader",
          "IDENTICAL",
          "--reduce_everywhere",
          "--reference",
          referenceJsonFakeResult.getAbsolutePath(),
          "--max_steps",
          String.valueOf(numSteps),
          "--seed",
          "0",
          "--output",
          output.getAbsolutePath()
    }, null);

    while (new File(output, Constants.REDUCTION_INCOMPLETE).exists()) {
      numSteps += 5;
      Reduce.mainHelper(new String[] {
            referenceJson.getAbsolutePath(),
            "--swiftshader",
            "IDENTICAL",
            "--reduce_everywhere",
            "--reference",
            referenceJsonFakeResult.getAbsolutePath(),
            "--max_steps",
            String.valueOf(numSteps),
            "--seed",
            "0",
            "--output",
            output.getAbsolutePath(),
            "--continue_previous_reduction"
      }, null);
    }

    final File[] finalResults = output.listFiles((dir, file)
          -> file.contains("final") && file.endsWith(".frag"));
    assertEquals(1, finalResults.length);
    assertEquals(
          PrettyPrinterVisitor.prettyPrintAsString(ParseHelper.parse("void main() { gl_FragColor = vec4(1.0, 0.0, 0.0, 1.0); }", false)),
          PrettyPrinterVisitor.prettyPrintAsString(ParseHelper.parse(finalResults[0], true)));
  }

  @Test(expected = FileNotFoundException.class)
  public void testConditionForContinuingReduction() throws Exception {
    final String program =
          EmitShaderHelper.getDefinesString(
                ShadingLanguageVersion.ESSL_100,
                Helper::glfMacros,
                Optional.empty()) + "\n"
                + "void main() {"
                + "}";
    final File shader = temporaryFolder.newFile("reference.frag");
    final File json = temporaryFolder.newFile("reference.json");
    FileUtils.writeStringToFile(shader, program, StandardCharsets.UTF_8);
    FileUtils.writeStringToFile(json, "{ }", StandardCharsets.UTF_8);
    final File output = temporaryFolder.newFolder();
    // This should throw a FileNotFoundException, because REDUCTION_INCOMPLETE
    // will not be present.
    Reduce.mainHelper(new String[] { "--swiftshader", "--continue_previous_reduction",
          shader.getAbsolutePath(), "--output",
          output.getAbsolutePath(), "NO_IMAGE" }, null);
  }

  @Test
  public void checkReductionIsFinite() throws Exception {
    final String program =
          EmitShaderHelper.getDefinesString(
                ShadingLanguageVersion.ESSL_100,
                Helper::glfMacros,
                Optional.empty()) + "\n"
                + "void main() {"
                + "  gl_FragColor = vec4(1.0, 0.0, 0.0, 1.0);"
                + "}";
    final File reference = temporaryFolder.newFile("reference.frag");
    final File referenceJson = temporaryFolder.newFile("reference.json");
    final File referenceJsonFakeResult = temporaryFolder.newFile("reference.info.json");
    final File referenceImage = temporaryFolder.newFile("reference.png");
    FileUtils.writeStringToFile(reference, program, StandardCharsets.UTF_8);
    FileUtils.writeStringToFile(referenceJson, "{ }", StandardCharsets.UTF_8);
    FileUtils.writeStringToFile(referenceJsonFakeResult, "{ }", StandardCharsets.UTF_8);

    final ExecResult referenceResult = ToolHelper.runSwiftshaderOnShader(RedirectType.TO_LOG,
          reference, referenceImage, false);
    assertEquals(0, referenceResult.res);
    final File output = temporaryFolder.newFolder();
    Reduce.main(new String[] {
          referenceJson.getAbsolutePath(),
          "--swiftshader",
          "IDENTICAL",
          "--reduce_everywhere",
          "--reference",
          referenceJsonFakeResult.getAbsolutePath(),
          "--max_steps",
          "-1",
          "--seed",
          "0",
          "--output",
          output.getAbsolutePath() });
  }

}<|MERGE_RESOLUTION|>--- conflicted
+++ resolved
@@ -222,13 +222,8 @@
       ShaderJob initialState = new GlslShaderJob(
           Optional.empty(),
           new UniformsInfo(
-<<<<<<< HEAD
-              new File(Helper.jsonFilenameForShader(shaderFile.getAbsolutePath()))),
+             new File(FilenameUtils.removeExtension(shaderFile.getAbsolutePath()) + ".json")),
           tu);
-=======
-              new File(FilenameUtils.removeExtension(shaderFile.getAbsolutePath()) + ".json")),
-          Optional.empty());
->>>>>>> a914a408
 
       final String shaderJobShortName = FilenameUtils.removeExtension(shaderFile.getName());
 
@@ -399,15 +394,9 @@
     final TranslationUnit tu = ParseHelper.parse(shaderFile, true);
     final ShaderJob state = new GlslShaderJob(
         Optional.empty(),
-<<<<<<< HEAD
-        new UniformsInfo(new File(Helper.jsonFilenameForShader(shaderFile.getAbsolutePath()))),
-        tu);
-=======
-        Optional.of(tu),
         new UniformsInfo(new File(FilenameUtils.removeExtension(shaderFile.getAbsolutePath()) +
             ".json")),
-        Optional.empty());
->>>>>>> a914a408
+        tu);
     FileUtils.copyFile(shaderFile, new File(temporaryFolder.getRoot(), shaderFile.getName()));
     FileUtils.copyFile(shaderFile, new File(temporaryFolder.getRoot(),
         shaderJobShortName + ".json"));
