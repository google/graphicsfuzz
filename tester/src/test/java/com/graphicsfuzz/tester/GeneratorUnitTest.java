--- conflicted
+++ resolved
@@ -221,6 +221,7 @@
           fileOps);
       generateAndCheckVariant(transformationsList,
           probabilities,
+          shadingLanguageVersion,
           suffix,
           originalShaderJobFile,
           referenceImage,
@@ -276,7 +277,10 @@
   }
 
   private void generateAndCheckVariant(List<ITransformation> transformations,
-      TransformationProbabilities probabilities, String suffix, File originalShaderJobFile,
+                                       TransformationProbabilities probabilities,
+                                       ShadingLanguageVersion shadingLanguageVersion,
+                                       String suffix,
+                                       File originalShaderJobFile,
       File referenceImage,
       boolean skipRender)
       throws IOException, ParseTimeoutException, InterruptedException, GlslParserException {
@@ -296,15 +300,9 @@
           GenerationParams.normal(ShaderKind.FRAGMENT, true));
     }
     Generate.addInjectionSwitchIfNotPresent(tu);
-<<<<<<< HEAD
-    Generate.setInjectionSwitch(shaderJob.getUniformsInfo());
-    Generate.randomiseUnsetUniforms(tu, shaderJob.getUniformsInfo(), generator);
-    tu.setShadingLanguageVersion(tu.getShadingLanguageVersion());
-=======
     Generate.setInjectionSwitch(shaderJob.getPipelineInfo());
     Generate.randomiseUnsetUniforms(tu, shaderJob.getPipelineInfo(), generator);
     tu.setShadingLanguageVersion(shadingLanguageVersion);
->>>>>>> f6783680
 
     // Using fileOps, even though the rest of the code here does not use it yet.
     // Write shaders to shader job file and validate.
